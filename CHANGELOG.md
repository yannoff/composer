--- conflicted
+++ resolved
@@ -1,4 +1,3 @@
-<<<<<<< HEAD
 ### [2.0.0-alpha2] 2020-06-24
 
   * Added parallel installation of packages (requires OSX/Linux/WSL, and that `unzip` is present in PATH)
@@ -46,13 +45,12 @@
   * Fixed package ordering when autoloading and especially when loading plugins, to make sure dependencies are loaded before their dependents
   * Fixed suggest output being very spammy, it now is only one line long and shows more rarely
   * Fixed conflict rules like e.g. >=5 from matching dev-master, as it is not normalized to 9999999-dev internally anymore
-=======
+
 ### [1.10.8] 2020-06-24
 
   * Fixed compatibility issue with git being configured to show signatures by default
   * Fixed discarding of local changes when updating packages to include untracked files
   * Several minor fixes
->>>>>>> 95a176c8
 
 ### [1.10.7] 2020-06-03
 
@@ -916,12 +914,9 @@
 
   * Initial release
 
-<<<<<<< HEAD
 [2.0.0-alpha2]: https://github.com/composer/composer/compare/2.0.0-alpha1...2.0.0-alpha2
 [2.0.0-alpha1]: https://github.com/composer/composer/compare/1.10.7...2.0.0-alpha1
-=======
 [1.10.8]: https://github.com/composer/composer/compare/1.10.7...1.10.8
->>>>>>> 95a176c8
 [1.10.7]: https://github.com/composer/composer/compare/1.10.6...1.10.7
 [1.10.6]: https://github.com/composer/composer/compare/1.10.5...1.10.6
 [1.10.5]: https://github.com/composer/composer/compare/1.10.4...1.10.5
