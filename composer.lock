{
    "_readme": [
        "This file locks the dependencies of your project to a known state",
        "Read more about it at https://getcomposer.org/doc/01-basic-usage.md#installing-dependencies",
        "This file is @generated automatically"
    ],
<<<<<<< HEAD
    "content-hash": "280f5d5184039085b5f22236d267ae82",
=======
    "content-hash": "617f7e5e1a6d8429c246415ec685bd90",
>>>>>>> 0873c409
    "packages": [
        {
            "name": "composer/ca-bundle",
            "version": "1.2.4",
            "source": {
                "type": "git",
                "url": "https://github.com/composer/ca-bundle.git",
                "reference": "10bb96592168a0f8e8f6dcde3532d9fa50b0b527"
            },
            "dist": {
                "type": "zip",
                "url": "https://api.github.com/repos/composer/ca-bundle/zipball/10bb96592168a0f8e8f6dcde3532d9fa50b0b527",
                "reference": "10bb96592168a0f8e8f6dcde3532d9fa50b0b527",
                "shasum": ""
            },
            "require": {
                "ext-openssl": "*",
                "ext-pcre": "*",
                "php": "^5.3.2 || ^7.0 || ^8.0"
            },
            "require-dev": {
                "phpunit/phpunit": "^4.8.35 || ^5.7 || 6.5 - 8",
                "psr/log": "^1.0",
                "symfony/process": "^2.5 || ^3.0 || ^4.0"
            },
            "type": "library",
            "extra": {
                "branch-alias": {
                    "dev-master": "1.x-dev"
                }
            },
            "autoload": {
                "psr-4": {
                    "Composer\\CaBundle\\": "src"
                }
            },
            "notification-url": "https://packagist.org/downloads/",
            "license": [
                "MIT"
            ],
            "authors": [
                {
                    "name": "Jordi Boggiano",
                    "email": "j.boggiano@seld.be",
                    "homepage": "http://seld.be"
                }
            ],
            "description": "Lets you find a path to the system CA bundle, and includes a fallback to the Mozilla CA bundle.",
            "keywords": [
                "cabundle",
                "cacert",
                "certificate",
                "ssl",
                "tls"
            ],
            "time": "2019-08-30T08:44:50+00:00"
        },
        {
            "name": "composer/semver",
            "version": "1.5.0",
            "source": {
                "type": "git",
                "url": "https://github.com/composer/semver.git",
                "reference": "46d9139568ccb8d9e7cdd4539cab7347568a5e2e"
            },
            "dist": {
                "type": "zip",
                "url": "https://api.github.com/repos/composer/semver/zipball/46d9139568ccb8d9e7cdd4539cab7347568a5e2e",
                "reference": "46d9139568ccb8d9e7cdd4539cab7347568a5e2e",
                "shasum": ""
            },
            "require": {
                "php": "^5.3.2 || ^7.0"
            },
            "require-dev": {
                "phpunit/phpunit": "^4.5 || ^5.0.5",
                "phpunit/phpunit-mock-objects": "2.3.0 || ^3.0"
            },
            "type": "library",
            "extra": {
                "branch-alias": {
                    "dev-master": "1.x-dev"
                }
            },
            "autoload": {
                "psr-4": {
                    "Composer\\Semver\\": "src"
                }
            },
            "notification-url": "https://packagist.org/downloads/",
            "license": [
                "MIT"
            ],
            "authors": [
                {
                    "name": "Nils Adermann",
                    "email": "naderman@naderman.de",
                    "homepage": "http://www.naderman.de"
                },
                {
                    "name": "Jordi Boggiano",
                    "email": "j.boggiano@seld.be",
                    "homepage": "http://seld.be"
                },
                {
                    "name": "Rob Bast",
                    "email": "rob.bast@gmail.com",
                    "homepage": "http://robbast.nl"
                }
            ],
            "description": "Semver library that offers utilities, version constraint parsing and validation.",
            "keywords": [
                "semantic",
                "semver",
                "validation",
                "versioning"
            ],
            "time": "2019-03-19T17:25:45+00:00"
        },
        {
            "name": "composer/spdx-licenses",
            "version": "1.5.2",
            "source": {
                "type": "git",
                "url": "https://github.com/composer/spdx-licenses.git",
                "reference": "7ac1e6aec371357df067f8a688c3d6974df68fa5"
            },
            "dist": {
                "type": "zip",
                "url": "https://api.github.com/repos/composer/spdx-licenses/zipball/7ac1e6aec371357df067f8a688c3d6974df68fa5",
                "reference": "7ac1e6aec371357df067f8a688c3d6974df68fa5",
                "shasum": ""
            },
            "require": {
                "php": "^5.3.2 || ^7.0 || ^8.0"
            },
            "require-dev": {
                "phpunit/phpunit": "^4.8.35 || ^5.7 || 6.5 - 7"
            },
            "type": "library",
            "extra": {
                "branch-alias": {
                    "dev-master": "1.x-dev"
                }
            },
            "autoload": {
                "psr-4": {
                    "Composer\\Spdx\\": "src"
                }
            },
            "notification-url": "https://packagist.org/downloads/",
            "license": [
                "MIT"
            ],
            "authors": [
                {
                    "name": "Nils Adermann",
                    "email": "naderman@naderman.de",
                    "homepage": "http://www.naderman.de"
                },
                {
                    "name": "Jordi Boggiano",
                    "email": "j.boggiano@seld.be",
                    "homepage": "http://seld.be"
                },
                {
                    "name": "Rob Bast",
                    "email": "rob.bast@gmail.com",
                    "homepage": "http://robbast.nl"
                }
            ],
            "description": "SPDX licenses list and validation library.",
            "keywords": [
                "license",
                "spdx",
                "validator"
            ],
            "time": "2019-07-29T10:31:59+00:00"
        },
        {
            "name": "composer/xdebug-handler",
            "version": "1.3.3",
            "source": {
                "type": "git",
                "url": "https://github.com/composer/xdebug-handler.git",
                "reference": "46867cbf8ca9fb8d60c506895449eb799db1184f"
            },
            "dist": {
                "type": "zip",
                "url": "https://api.github.com/repos/composer/xdebug-handler/zipball/46867cbf8ca9fb8d60c506895449eb799db1184f",
                "reference": "46867cbf8ca9fb8d60c506895449eb799db1184f",
                "shasum": ""
            },
            "require": {
                "php": "^5.3.2 || ^7.0",
                "psr/log": "^1.0"
            },
            "require-dev": {
                "phpunit/phpunit": "^4.8.35 || ^5.7 || ^6.5"
            },
            "type": "library",
            "autoload": {
                "psr-4": {
                    "Composer\\XdebugHandler\\": "src"
                }
            },
            "notification-url": "https://packagist.org/downloads/",
            "license": [
                "MIT"
            ],
            "authors": [
                {
                    "name": "John Stevenson",
                    "email": "john-stevenson@blueyonder.co.uk"
                }
            ],
            "description": "Restarts a process without xdebug.",
            "keywords": [
                "Xdebug",
                "performance"
            ],
            "time": "2019-05-27T17:52:04+00:00"
        },
        {
            "name": "justinrainbow/json-schema",
            "version": "5.2.8",
            "source": {
                "type": "git",
                "url": "https://github.com/justinrainbow/json-schema.git",
                "reference": "dcb6e1006bb5fd1e392b4daa68932880f37550d4"
            },
            "dist": {
                "type": "zip",
                "url": "https://api.github.com/repos/justinrainbow/json-schema/zipball/dcb6e1006bb5fd1e392b4daa68932880f37550d4",
                "reference": "dcb6e1006bb5fd1e392b4daa68932880f37550d4",
                "shasum": ""
            },
            "require": {
                "php": ">=5.3.3"
            },
            "require-dev": {
                "friendsofphp/php-cs-fixer": "~2.2.20",
                "json-schema/json-schema-test-suite": "1.2.0",
                "phpunit/phpunit": "^4.8.35"
            },
            "bin": [
                "bin/validate-json"
            ],
            "type": "library",
            "extra": {
                "branch-alias": {
                    "dev-master": "5.0.x-dev"
                }
            },
            "autoload": {
                "psr-4": {
                    "JsonSchema\\": "src/JsonSchema/"
                }
            },
            "notification-url": "https://packagist.org/downloads/",
            "license": [
                "MIT"
            ],
            "authors": [
                {
                    "name": "Bruno Prieto Reis",
                    "email": "bruno.p.reis@gmail.com"
                },
                {
                    "name": "Justin Rainbow",
                    "email": "justin.rainbow@gmail.com"
                },
                {
                    "name": "Igor Wiedler",
                    "email": "igor@wiedler.ch"
                },
                {
                    "name": "Robert Schönthal",
                    "email": "seroscho@googlemail.com"
                }
            ],
            "description": "A library to validate a json schema.",
            "homepage": "https://github.com/justinrainbow/json-schema",
            "keywords": [
                "json",
                "schema"
            ],
            "time": "2019-01-14T23:55:14+00:00"
        },
        {
            "name": "psr/log",
            "version": "1.1.0",
            "source": {
                "type": "git",
                "url": "https://github.com/php-fig/log.git",
                "reference": "6c001f1daafa3a3ac1d8ff69ee4db8e799a654dd"
            },
            "dist": {
                "type": "zip",
                "url": "https://api.github.com/repos/php-fig/log/zipball/6c001f1daafa3a3ac1d8ff69ee4db8e799a654dd",
                "reference": "6c001f1daafa3a3ac1d8ff69ee4db8e799a654dd",
                "shasum": ""
            },
            "require": {
                "php": ">=5.3.0"
            },
            "type": "library",
            "extra": {
                "branch-alias": {
                    "dev-master": "1.0.x-dev"
                }
            },
            "autoload": {
                "psr-4": {
                    "Psr\\Log\\": "Psr/Log/"
                }
            },
            "notification-url": "https://packagist.org/downloads/",
            "license": [
                "MIT"
            ],
            "authors": [
                {
                    "name": "PHP-FIG",
                    "homepage": "http://www.php-fig.org/"
                }
            ],
            "description": "Common interface for logging libraries",
            "homepage": "https://github.com/php-fig/log",
            "keywords": [
                "log",
                "psr",
                "psr-3"
            ],
            "time": "2018-11-20T15:27:04+00:00"
        },
        {
            "name": "react/promise",
            "version": "v1.2.1",
            "source": {
                "type": "git",
                "url": "https://github.com/reactphp/promise.git",
                "reference": "eefff597e67ff66b719f8171480add3c91474a1e"
            },
            "dist": {
                "type": "zip",
                "url": "https://api.github.com/repos/reactphp/promise/zipball/eefff597e67ff66b719f8171480add3c91474a1e",
                "reference": "eefff597e67ff66b719f8171480add3c91474a1e",
                "shasum": ""
            },
            "require": {
                "php": ">=5.3.3"
            },
            "type": "library",
            "extra": {
                "branch-alias": {
                    "dev-master": "1.1-dev"
                }
            },
            "autoload": {
                "psr-0": {
                    "React\\Promise": "src/"
                },
                "files": [
                    "src/React/Promise/functions_include.php"
                ]
            },
            "notification-url": "https://packagist.org/downloads/",
            "license": [
                "MIT"
            ],
            "authors": [
                {
                    "name": "Jan Sorgalla",
                    "email": "jsorgalla@gmail.com"
                }
            ],
            "description": "A lightweight implementation of CommonJS Promises/A for PHP",
            "time": "2016-03-07T13:46:50+00:00"
        },
        {
            "name": "seld/jsonlint",
            "version": "1.7.1",
            "source": {
                "type": "git",
                "url": "https://github.com/Seldaek/jsonlint.git",
                "reference": "d15f59a67ff805a44c50ea0516d2341740f81a38"
            },
            "dist": {
                "type": "zip",
                "url": "https://api.github.com/repos/Seldaek/jsonlint/zipball/d15f59a67ff805a44c50ea0516d2341740f81a38",
                "reference": "d15f59a67ff805a44c50ea0516d2341740f81a38",
                "shasum": ""
            },
            "require": {
                "php": "^5.3 || ^7.0"
            },
            "require-dev": {
                "phpunit/phpunit": "^4.8.35 || ^5.7 || ^6.0"
            },
            "bin": [
                "bin/jsonlint"
            ],
            "type": "library",
            "autoload": {
                "psr-4": {
                    "Seld\\JsonLint\\": "src/Seld/JsonLint/"
                }
            },
            "notification-url": "https://packagist.org/downloads/",
            "license": [
                "MIT"
            ],
            "authors": [
                {
                    "name": "Jordi Boggiano",
                    "email": "j.boggiano@seld.be",
                    "homepage": "http://seld.be"
                }
            ],
            "description": "JSON Linter",
            "keywords": [
                "json",
                "linter",
                "parser",
                "validator"
            ],
            "time": "2018-01-24T12:46:19+00:00"
        },
        {
            "name": "seld/phar-utils",
            "version": "1.0.1",
            "source": {
                "type": "git",
                "url": "https://github.com/Seldaek/phar-utils.git",
                "reference": "7009b5139491975ef6486545a39f3e6dad5ac30a"
            },
            "dist": {
                "type": "zip",
                "url": "https://api.github.com/repos/Seldaek/phar-utils/zipball/7009b5139491975ef6486545a39f3e6dad5ac30a",
                "reference": "7009b5139491975ef6486545a39f3e6dad5ac30a",
                "shasum": ""
            },
            "require": {
                "php": ">=5.3"
            },
            "type": "library",
            "extra": {
                "branch-alias": {
                    "dev-master": "1.x-dev"
                }
            },
            "autoload": {
                "psr-4": {
                    "Seld\\PharUtils\\": "src/"
                }
            },
            "notification-url": "https://packagist.org/downloads/",
            "license": [
                "MIT"
            ],
            "authors": [
                {
                    "name": "Jordi Boggiano",
                    "email": "j.boggiano@seld.be"
                }
            ],
            "description": "PHAR file format utilities, for when PHP phars you up",
            "keywords": [
                "phra"
            ],
            "time": "2015-10-13T18:44:15+00:00"
        },
        {
            "name": "symfony/console",
            "version": "v2.8.50",
            "source": {
                "type": "git",
                "url": "https://github.com/symfony/console.git",
                "reference": "cbcf4b5e233af15cd2bbd50dee1ccc9b7927dc12"
            },
            "dist": {
                "type": "zip",
                "url": "https://api.github.com/repos/symfony/console/zipball/cbcf4b5e233af15cd2bbd50dee1ccc9b7927dc12",
                "reference": "cbcf4b5e233af15cd2bbd50dee1ccc9b7927dc12",
                "shasum": ""
            },
            "require": {
                "php": ">=5.3.9",
                "symfony/debug": "^2.7.2|~3.0.0",
                "symfony/polyfill-mbstring": "~1.0"
            },
            "require-dev": {
                "psr/log": "~1.0",
                "symfony/event-dispatcher": "~2.1|~3.0.0",
                "symfony/process": "~2.1|~3.0.0"
            },
            "suggest": {
                "psr/log-implementation": "For using the console logger",
                "symfony/event-dispatcher": "",
                "symfony/process": ""
            },
            "type": "library",
            "extra": {
                "branch-alias": {
                    "dev-master": "2.8-dev"
                }
            },
            "autoload": {
                "psr-4": {
                    "Symfony\\Component\\Console\\": ""
                },
                "exclude-from-classmap": [
                    "/Tests/"
                ]
            },
            "notification-url": "https://packagist.org/downloads/",
            "license": [
                "MIT"
            ],
            "authors": [
                {
                    "name": "Fabien Potencier",
                    "email": "fabien@symfony.com"
                },
                {
                    "name": "Symfony Community",
                    "homepage": "https://symfony.com/contributors"
                }
            ],
            "description": "Symfony Console Component",
            "homepage": "https://symfony.com",
            "time": "2018-11-20T15:55:20+00:00"
        },
        {
            "name": "symfony/debug",
            "version": "v2.8.50",
            "source": {
                "type": "git",
                "url": "https://github.com/symfony/debug.git",
                "reference": "74251c8d50dd3be7c4ce0c7b862497cdc641a5d0"
            },
            "dist": {
                "type": "zip",
                "url": "https://api.github.com/repos/symfony/debug/zipball/74251c8d50dd3be7c4ce0c7b862497cdc641a5d0",
                "reference": "74251c8d50dd3be7c4ce0c7b862497cdc641a5d0",
                "shasum": ""
            },
            "require": {
                "php": ">=5.3.9",
                "psr/log": "~1.0"
            },
            "conflict": {
                "symfony/http-kernel": ">=2.3,<2.3.24|~2.4.0|>=2.5,<2.5.9|>=2.6,<2.6.2"
            },
            "require-dev": {
                "symfony/class-loader": "~2.2|~3.0.0",
                "symfony/http-kernel": "~2.3.24|~2.5.9|^2.6.2|~3.0.0"
            },
            "type": "library",
            "extra": {
                "branch-alias": {
                    "dev-master": "2.8-dev"
                }
            },
            "autoload": {
                "psr-4": {
                    "Symfony\\Component\\Debug\\": ""
                },
                "exclude-from-classmap": [
                    "/Tests/"
                ]
            },
            "notification-url": "https://packagist.org/downloads/",
            "license": [
                "MIT"
            ],
            "authors": [
                {
                    "name": "Fabien Potencier",
                    "email": "fabien@symfony.com"
                },
                {
                    "name": "Symfony Community",
                    "homepage": "https://symfony.com/contributors"
                }
            ],
            "description": "Symfony Debug Component",
            "homepage": "https://symfony.com",
            "time": "2018-11-11T11:18:13+00:00"
        },
        {
            "name": "symfony/filesystem",
            "version": "v2.8.50",
            "source": {
                "type": "git",
                "url": "https://github.com/symfony/filesystem.git",
                "reference": "7ae46872dad09dffb7fe1e93a0937097339d0080"
            },
            "dist": {
                "type": "zip",
                "url": "https://api.github.com/repos/symfony/filesystem/zipball/7ae46872dad09dffb7fe1e93a0937097339d0080",
                "reference": "7ae46872dad09dffb7fe1e93a0937097339d0080",
                "shasum": ""
            },
            "require": {
                "php": ">=5.3.9",
                "symfony/polyfill-ctype": "~1.8"
            },
            "type": "library",
            "extra": {
                "branch-alias": {
                    "dev-master": "2.8-dev"
                }
            },
            "autoload": {
                "psr-4": {
                    "Symfony\\Component\\Filesystem\\": ""
                },
                "exclude-from-classmap": [
                    "/Tests/"
                ]
            },
            "notification-url": "https://packagist.org/downloads/",
            "license": [
                "MIT"
            ],
            "authors": [
                {
                    "name": "Fabien Potencier",
                    "email": "fabien@symfony.com"
                },
                {
                    "name": "Symfony Community",
                    "homepage": "https://symfony.com/contributors"
                }
            ],
            "description": "Symfony Filesystem Component",
            "homepage": "https://symfony.com",
            "time": "2018-11-11T11:18:13+00:00"
        },
        {
            "name": "symfony/finder",
            "version": "v2.8.50",
            "source": {
                "type": "git",
                "url": "https://github.com/symfony/finder.git",
                "reference": "1444eac52273e345d9b95129bf914639305a9ba4"
            },
            "dist": {
                "type": "zip",
                "url": "https://api.github.com/repos/symfony/finder/zipball/1444eac52273e345d9b95129bf914639305a9ba4",
                "reference": "1444eac52273e345d9b95129bf914639305a9ba4",
                "shasum": ""
            },
            "require": {
                "php": ">=5.3.9"
            },
            "type": "library",
            "extra": {
                "branch-alias": {
                    "dev-master": "2.8-dev"
                }
            },
            "autoload": {
                "psr-4": {
                    "Symfony\\Component\\Finder\\": ""
                },
                "exclude-from-classmap": [
                    "/Tests/"
                ]
            },
            "notification-url": "https://packagist.org/downloads/",
            "license": [
                "MIT"
            ],
            "authors": [
                {
                    "name": "Fabien Potencier",
                    "email": "fabien@symfony.com"
                },
                {
                    "name": "Symfony Community",
                    "homepage": "https://symfony.com/contributors"
                }
            ],
            "description": "Symfony Finder Component",
            "homepage": "https://symfony.com",
            "time": "2018-11-11T11:18:13+00:00"
        },
        {
            "name": "symfony/polyfill-ctype",
            "version": "v1.12.0",
            "source": {
                "type": "git",
                "url": "https://github.com/symfony/polyfill-ctype.git",
                "reference": "550ebaac289296ce228a706d0867afc34687e3f4"
            },
            "dist": {
                "type": "zip",
                "url": "https://api.github.com/repos/symfony/polyfill-ctype/zipball/550ebaac289296ce228a706d0867afc34687e3f4",
                "reference": "550ebaac289296ce228a706d0867afc34687e3f4",
                "shasum": ""
            },
            "require": {
                "php": ">=5.3.3"
            },
            "suggest": {
                "ext-ctype": "For best performance"
            },
            "type": "library",
            "extra": {
                "branch-alias": {
                    "dev-master": "1.12-dev"
                }
            },
            "autoload": {
                "psr-4": {
                    "Symfony\\Polyfill\\Ctype\\": ""
                },
                "files": [
                    "bootstrap.php"
                ]
            },
            "notification-url": "https://packagist.org/downloads/",
            "license": [
                "MIT"
            ],
            "authors": [
                {
                    "name": "Gert de Pagter",
                    "email": "BackEndTea@gmail.com"
                },
                {
                    "name": "Symfony Community",
                    "homepage": "https://symfony.com/contributors"
                }
            ],
            "description": "Symfony polyfill for ctype functions",
            "homepage": "https://symfony.com",
            "keywords": [
                "compatibility",
                "ctype",
                "polyfill",
                "portable"
            ],
            "time": "2019-08-06T08:03:45+00:00"
        },
        {
            "name": "symfony/polyfill-mbstring",
            "version": "v1.12.0",
            "source": {
                "type": "git",
                "url": "https://github.com/symfony/polyfill-mbstring.git",
                "reference": "b42a2f66e8f1b15ccf25652c3424265923eb4f17"
            },
            "dist": {
                "type": "zip",
                "url": "https://api.github.com/repos/symfony/polyfill-mbstring/zipball/b42a2f66e8f1b15ccf25652c3424265923eb4f17",
                "reference": "b42a2f66e8f1b15ccf25652c3424265923eb4f17",
                "shasum": ""
            },
            "require": {
                "php": ">=5.3.3"
            },
            "suggest": {
                "ext-mbstring": "For best performance"
            },
            "type": "library",
            "extra": {
                "branch-alias": {
                    "dev-master": "1.12-dev"
                }
            },
            "autoload": {
                "psr-4": {
                    "Symfony\\Polyfill\\Mbstring\\": ""
                },
                "files": [
                    "bootstrap.php"
                ]
            },
            "notification-url": "https://packagist.org/downloads/",
            "license": [
                "MIT"
            ],
            "authors": [
                {
                    "name": "Nicolas Grekas",
                    "email": "p@tchwork.com"
                },
                {
                    "name": "Symfony Community",
                    "homepage": "https://symfony.com/contributors"
                }
            ],
            "description": "Symfony polyfill for the Mbstring extension",
            "homepage": "https://symfony.com",
            "keywords": [
                "compatibility",
                "mbstring",
                "polyfill",
                "portable",
                "shim"
            ],
            "time": "2019-08-06T08:03:45+00:00"
        },
        {
            "name": "symfony/process",
            "version": "v2.8.50",
            "source": {
                "type": "git",
                "url": "https://github.com/symfony/process.git",
                "reference": "c3591a09c78639822b0b290d44edb69bf9f05dc8"
            },
            "dist": {
                "type": "zip",
                "url": "https://api.github.com/repos/symfony/process/zipball/c3591a09c78639822b0b290d44edb69bf9f05dc8",
                "reference": "c3591a09c78639822b0b290d44edb69bf9f05dc8",
                "shasum": ""
            },
            "require": {
                "php": ">=5.3.9"
            },
            "type": "library",
            "extra": {
                "branch-alias": {
                    "dev-master": "2.8-dev"
                }
            },
            "autoload": {
                "psr-4": {
                    "Symfony\\Component\\Process\\": ""
                },
                "exclude-from-classmap": [
                    "/Tests/"
                ]
            },
            "notification-url": "https://packagist.org/downloads/",
            "license": [
                "MIT"
            ],
            "authors": [
                {
                    "name": "Fabien Potencier",
                    "email": "fabien@symfony.com"
                },
                {
                    "name": "Symfony Community",
                    "homepage": "https://symfony.com/contributors"
                }
            ],
            "description": "Symfony Process Component",
            "homepage": "https://symfony.com",
            "time": "2018-11-11T11:18:13+00:00"
        }
    ],
    "packages-dev": [
        {
            "name": "doctrine/instantiator",
            "version": "1.0.5",
            "source": {
                "type": "git",
                "url": "https://github.com/doctrine/instantiator.git",
                "reference": "8e884e78f9f0eb1329e445619e04456e64d8051d"
            },
            "dist": {
                "type": "zip",
                "url": "https://api.github.com/repos/doctrine/instantiator/zipball/8e884e78f9f0eb1329e445619e04456e64d8051d",
                "reference": "8e884e78f9f0eb1329e445619e04456e64d8051d",
                "shasum": ""
            },
            "require": {
                "php": ">=5.3,<8.0-DEV"
            },
            "require-dev": {
                "athletic/athletic": "~0.1.8",
                "ext-pdo": "*",
                "ext-phar": "*",
                "phpunit/phpunit": "~4.0",
                "squizlabs/php_codesniffer": "~2.0"
            },
            "type": "library",
            "extra": {
                "branch-alias": {
                    "dev-master": "1.0.x-dev"
                }
            },
            "autoload": {
                "psr-4": {
                    "Doctrine\\Instantiator\\": "src/Doctrine/Instantiator/"
                }
            },
            "notification-url": "https://packagist.org/downloads/",
            "license": [
                "MIT"
            ],
            "authors": [
                {
                    "name": "Marco Pivetta",
                    "email": "ocramius@gmail.com",
                    "homepage": "http://ocramius.github.com/"
                }
            ],
            "description": "A small, lightweight utility to instantiate objects in PHP without invoking their constructors",
            "homepage": "https://github.com/doctrine/instantiator",
            "keywords": [
                "constructor",
                "instantiate"
            ],
            "time": "2015-06-14T21:17:01+00:00"
        },
        {
            "name": "phpdocumentor/reflection-docblock",
            "version": "2.0.5",
            "source": {
                "type": "git",
                "url": "https://github.com/phpDocumentor/ReflectionDocBlock.git",
                "reference": "e6a969a640b00d8daa3c66518b0405fb41ae0c4b"
            },
            "dist": {
                "type": "zip",
                "url": "https://api.github.com/repos/phpDocumentor/ReflectionDocBlock/zipball/e6a969a640b00d8daa3c66518b0405fb41ae0c4b",
                "reference": "e6a969a640b00d8daa3c66518b0405fb41ae0c4b",
                "shasum": ""
            },
            "require": {
                "php": ">=5.3.3"
            },
            "require-dev": {
                "phpunit/phpunit": "~4.0"
            },
            "suggest": {
                "dflydev/markdown": "~1.0",
                "erusev/parsedown": "~1.0"
            },
            "type": "library",
            "extra": {
                "branch-alias": {
                    "dev-master": "2.0.x-dev"
                }
            },
            "autoload": {
                "psr-0": {
                    "phpDocumentor": [
                        "src/"
                    ]
                }
            },
            "notification-url": "https://packagist.org/downloads/",
            "license": [
                "MIT"
            ],
            "authors": [
                {
                    "name": "Mike van Riel",
                    "email": "mike.vanriel@naenius.com"
                }
            ],
            "time": "2016-01-25T08:17:30+00:00"
        },
        {
            "name": "phpspec/prophecy",
            "version": "1.9.0",
            "source": {
                "type": "git",
                "url": "https://github.com/phpspec/prophecy.git",
                "reference": "f6811d96d97bdf400077a0cc100ae56aa32b9203"
            },
            "dist": {
                "type": "zip",
                "url": "https://api.github.com/repos/phpspec/prophecy/zipball/f6811d96d97bdf400077a0cc100ae56aa32b9203",
                "reference": "f6811d96d97bdf400077a0cc100ae56aa32b9203",
                "shasum": ""
            },
            "require": {
                "doctrine/instantiator": "^1.0.2",
                "php": "^5.3|^7.0",
                "phpdocumentor/reflection-docblock": "^2.0|^3.0.2|^4.0|^5.0",
                "sebastian/comparator": "^1.1|^2.0|^3.0",
                "sebastian/recursion-context": "^1.0|^2.0|^3.0"
            },
            "require-dev": {
                "phpspec/phpspec": "^2.5|^3.2",
                "phpunit/phpunit": "^4.8.35 || ^5.7 || ^6.5 || ^7.1"
            },
            "type": "library",
            "extra": {
                "branch-alias": {
                    "dev-master": "1.8.x-dev"
                }
            },
            "autoload": {
                "psr-4": {
                    "Prophecy\\": "src/Prophecy"
                }
            },
            "notification-url": "https://packagist.org/downloads/",
            "license": [
                "MIT"
            ],
            "authors": [
                {
                    "name": "Konstantin Kudryashov",
                    "email": "ever.zet@gmail.com",
                    "homepage": "http://everzet.com"
                },
                {
                    "name": "Marcello Duarte",
                    "email": "marcello.duarte@gmail.com"
                }
            ],
            "description": "Highly opinionated mocking framework for PHP 5.3+",
            "homepage": "https://github.com/phpspec/prophecy",
            "keywords": [
                "Double",
                "Dummy",
                "fake",
                "mock",
                "spy",
                "stub"
            ],
            "time": "2019-10-03T11:07:50+00:00"
        },
        {
            "name": "phpunit/php-code-coverage",
            "version": "2.2.4",
            "source": {
                "type": "git",
                "url": "https://github.com/sebastianbergmann/php-code-coverage.git",
                "reference": "eabf68b476ac7d0f73793aada060f1c1a9bf8979"
            },
            "dist": {
                "type": "zip",
                "url": "https://api.github.com/repos/sebastianbergmann/php-code-coverage/zipball/eabf68b476ac7d0f73793aada060f1c1a9bf8979",
                "reference": "eabf68b476ac7d0f73793aada060f1c1a9bf8979",
                "shasum": ""
            },
            "require": {
                "php": ">=5.3.3",
                "phpunit/php-file-iterator": "~1.3",
                "phpunit/php-text-template": "~1.2",
                "phpunit/php-token-stream": "~1.3",
                "sebastian/environment": "^1.3.2",
                "sebastian/version": "~1.0"
            },
            "require-dev": {
                "ext-xdebug": ">=2.1.4",
                "phpunit/phpunit": "~4"
            },
            "suggest": {
                "ext-dom": "*",
                "ext-xdebug": ">=2.2.1",
                "ext-xmlwriter": "*"
            },
            "type": "library",
            "extra": {
                "branch-alias": {
                    "dev-master": "2.2.x-dev"
                }
            },
            "autoload": {
                "classmap": [
                    "src/"
                ]
            },
            "notification-url": "https://packagist.org/downloads/",
            "license": [
                "BSD-3-Clause"
            ],
            "authors": [
                {
                    "name": "Sebastian Bergmann",
                    "email": "sb@sebastian-bergmann.de",
                    "role": "lead"
                }
            ],
            "description": "Library that provides collection, processing, and rendering functionality for PHP code coverage information.",
            "homepage": "https://github.com/sebastianbergmann/php-code-coverage",
            "keywords": [
                "coverage",
                "testing",
                "xunit"
            ],
            "time": "2015-10-06T15:47:00+00:00"
        },
        {
            "name": "phpunit/php-file-iterator",
            "version": "1.4.5",
            "source": {
                "type": "git",
                "url": "https://github.com/sebastianbergmann/php-file-iterator.git",
                "reference": "730b01bc3e867237eaac355e06a36b85dd93a8b4"
            },
            "dist": {
                "type": "zip",
                "url": "https://api.github.com/repos/sebastianbergmann/php-file-iterator/zipball/730b01bc3e867237eaac355e06a36b85dd93a8b4",
                "reference": "730b01bc3e867237eaac355e06a36b85dd93a8b4",
                "shasum": ""
            },
            "require": {
                "php": ">=5.3.3"
            },
            "type": "library",
            "extra": {
                "branch-alias": {
                    "dev-master": "1.4.x-dev"
                }
            },
            "autoload": {
                "classmap": [
                    "src/"
                ]
            },
            "notification-url": "https://packagist.org/downloads/",
            "license": [
                "BSD-3-Clause"
            ],
            "authors": [
                {
                    "name": "Sebastian Bergmann",
                    "email": "sb@sebastian-bergmann.de",
                    "role": "lead"
                }
            ],
            "description": "FilterIterator implementation that filters files based on a list of suffixes.",
            "homepage": "https://github.com/sebastianbergmann/php-file-iterator/",
            "keywords": [
                "filesystem",
                "iterator"
            ],
            "time": "2017-11-27T13:52:08+00:00"
        },
        {
            "name": "phpunit/php-text-template",
            "version": "1.2.1",
            "source": {
                "type": "git",
                "url": "https://github.com/sebastianbergmann/php-text-template.git",
                "reference": "31f8b717e51d9a2afca6c9f046f5d69fc27c8686"
            },
            "dist": {
                "type": "zip",
                "url": "https://api.github.com/repos/sebastianbergmann/php-text-template/zipball/31f8b717e51d9a2afca6c9f046f5d69fc27c8686",
                "reference": "31f8b717e51d9a2afca6c9f046f5d69fc27c8686",
                "shasum": ""
            },
            "require": {
                "php": ">=5.3.3"
            },
            "type": "library",
            "autoload": {
                "classmap": [
                    "src/"
                ]
            },
            "notification-url": "https://packagist.org/downloads/",
            "license": [
                "BSD-3-Clause"
            ],
            "authors": [
                {
                    "name": "Sebastian Bergmann",
                    "email": "sebastian@phpunit.de",
                    "role": "lead"
                }
            ],
            "description": "Simple template engine.",
            "homepage": "https://github.com/sebastianbergmann/php-text-template/",
            "keywords": [
                "template"
            ],
            "time": "2015-06-21T13:50:34+00:00"
        },
        {
            "name": "phpunit/php-timer",
            "version": "1.0.9",
            "source": {
                "type": "git",
                "url": "https://github.com/sebastianbergmann/php-timer.git",
                "reference": "3dcf38ca72b158baf0bc245e9184d3fdffa9c46f"
            },
            "dist": {
                "type": "zip",
                "url": "https://api.github.com/repos/sebastianbergmann/php-timer/zipball/3dcf38ca72b158baf0bc245e9184d3fdffa9c46f",
                "reference": "3dcf38ca72b158baf0bc245e9184d3fdffa9c46f",
                "shasum": ""
            },
            "require": {
                "php": "^5.3.3 || ^7.0"
            },
            "require-dev": {
                "phpunit/phpunit": "^4.8.35 || ^5.7 || ^6.0"
            },
            "type": "library",
            "extra": {
                "branch-alias": {
                    "dev-master": "1.0-dev"
                }
            },
            "autoload": {
                "classmap": [
                    "src/"
                ]
            },
            "notification-url": "https://packagist.org/downloads/",
            "license": [
                "BSD-3-Clause"
            ],
            "authors": [
                {
                    "name": "Sebastian Bergmann",
                    "email": "sb@sebastian-bergmann.de",
                    "role": "lead"
                }
            ],
            "description": "Utility class for timing",
            "homepage": "https://github.com/sebastianbergmann/php-timer/",
            "keywords": [
                "timer"
            ],
            "time": "2017-02-26T11:10:40+00:00"
        },
        {
            "name": "phpunit/php-token-stream",
            "version": "1.4.12",
            "source": {
                "type": "git",
                "url": "https://github.com/sebastianbergmann/php-token-stream.git",
                "reference": "1ce90ba27c42e4e44e6d8458241466380b51fa16"
            },
            "dist": {
                "type": "zip",
                "url": "https://api.github.com/repos/sebastianbergmann/php-token-stream/zipball/1ce90ba27c42e4e44e6d8458241466380b51fa16",
                "reference": "1ce90ba27c42e4e44e6d8458241466380b51fa16",
                "shasum": ""
            },
            "require": {
                "ext-tokenizer": "*",
                "php": ">=5.3.3"
            },
            "require-dev": {
                "phpunit/phpunit": "~4.2"
            },
            "type": "library",
            "extra": {
                "branch-alias": {
                    "dev-master": "1.4-dev"
                }
            },
            "autoload": {
                "classmap": [
                    "src/"
                ]
            },
            "notification-url": "https://packagist.org/downloads/",
            "license": [
                "BSD-3-Clause"
            ],
            "authors": [
                {
                    "name": "Sebastian Bergmann",
                    "email": "sebastian@phpunit.de"
                }
            ],
            "description": "Wrapper around PHP's tokenizer extension.",
            "homepage": "https://github.com/sebastianbergmann/php-token-stream/",
            "keywords": [
                "tokenizer"
            ],
            "time": "2017-12-04T08:55:13+00:00"
        },
        {
            "name": "phpunit/phpunit",
            "version": "4.8.36",
            "source": {
                "type": "git",
                "url": "https://github.com/sebastianbergmann/phpunit.git",
                "reference": "46023de9a91eec7dfb06cc56cb4e260017298517"
            },
            "dist": {
                "type": "zip",
                "url": "https://api.github.com/repos/sebastianbergmann/phpunit/zipball/46023de9a91eec7dfb06cc56cb4e260017298517",
                "reference": "46023de9a91eec7dfb06cc56cb4e260017298517",
                "shasum": ""
            },
            "require": {
                "ext-dom": "*",
                "ext-json": "*",
                "ext-pcre": "*",
                "ext-reflection": "*",
                "ext-spl": "*",
                "php": ">=5.3.3",
                "phpspec/prophecy": "^1.3.1",
                "phpunit/php-code-coverage": "~2.1",
                "phpunit/php-file-iterator": "~1.4",
                "phpunit/php-text-template": "~1.2",
                "phpunit/php-timer": "^1.0.6",
                "phpunit/phpunit-mock-objects": "~2.3",
                "sebastian/comparator": "~1.2.2",
                "sebastian/diff": "~1.2",
                "sebastian/environment": "~1.3",
                "sebastian/exporter": "~1.2",
                "sebastian/global-state": "~1.0",
                "sebastian/version": "~1.0",
                "symfony/yaml": "~2.1|~3.0"
            },
            "suggest": {
                "phpunit/php-invoker": "~1.1"
            },
            "bin": [
                "phpunit"
            ],
            "type": "library",
            "extra": {
                "branch-alias": {
                    "dev-master": "4.8.x-dev"
                }
            },
            "autoload": {
                "classmap": [
                    "src/"
                ]
            },
            "notification-url": "https://packagist.org/downloads/",
            "license": [
                "BSD-3-Clause"
            ],
            "authors": [
                {
                    "name": "Sebastian Bergmann",
                    "email": "sebastian@phpunit.de",
                    "role": "lead"
                }
            ],
            "description": "The PHP Unit Testing framework.",
            "homepage": "https://phpunit.de/",
            "keywords": [
                "phpunit",
                "testing",
                "xunit"
            ],
            "time": "2017-06-21T08:07:12+00:00"
        },
        {
            "name": "phpunit/phpunit-mock-objects",
            "version": "2.3.8",
            "source": {
                "type": "git",
                "url": "https://github.com/sebastianbergmann/phpunit-mock-objects.git",
                "reference": "ac8e7a3db35738d56ee9a76e78a4e03d97628983"
            },
            "dist": {
                "type": "zip",
                "url": "https://api.github.com/repos/sebastianbergmann/phpunit-mock-objects/zipball/ac8e7a3db35738d56ee9a76e78a4e03d97628983",
                "reference": "ac8e7a3db35738d56ee9a76e78a4e03d97628983",
                "shasum": ""
            },
            "require": {
                "doctrine/instantiator": "^1.0.2",
                "php": ">=5.3.3",
                "phpunit/php-text-template": "~1.2",
                "sebastian/exporter": "~1.2"
            },
            "require-dev": {
                "phpunit/phpunit": "~4.4"
            },
            "suggest": {
                "ext-soap": "*"
            },
            "type": "library",
            "extra": {
                "branch-alias": {
                    "dev-master": "2.3.x-dev"
                }
            },
            "autoload": {
                "classmap": [
                    "src/"
                ]
            },
            "notification-url": "https://packagist.org/downloads/",
            "license": [
                "BSD-3-Clause"
            ],
            "authors": [
                {
                    "name": "Sebastian Bergmann",
                    "email": "sb@sebastian-bergmann.de",
                    "role": "lead"
                }
            ],
            "description": "Mock Object library for PHPUnit",
            "homepage": "https://github.com/sebastianbergmann/phpunit-mock-objects/",
            "keywords": [
                "mock",
                "xunit"
            ],
            "time": "2015-10-02T06:51:40+00:00"
        },
        {
            "name": "sebastian/comparator",
            "version": "1.2.4",
            "source": {
                "type": "git",
                "url": "https://github.com/sebastianbergmann/comparator.git",
                "reference": "2b7424b55f5047b47ac6e5ccb20b2aea4011d9be"
            },
            "dist": {
                "type": "zip",
                "url": "https://api.github.com/repos/sebastianbergmann/comparator/zipball/2b7424b55f5047b47ac6e5ccb20b2aea4011d9be",
                "reference": "2b7424b55f5047b47ac6e5ccb20b2aea4011d9be",
                "shasum": ""
            },
            "require": {
                "php": ">=5.3.3",
                "sebastian/diff": "~1.2",
                "sebastian/exporter": "~1.2 || ~2.0"
            },
            "require-dev": {
                "phpunit/phpunit": "~4.4"
            },
            "type": "library",
            "extra": {
                "branch-alias": {
                    "dev-master": "1.2.x-dev"
                }
            },
            "autoload": {
                "classmap": [
                    "src/"
                ]
            },
            "notification-url": "https://packagist.org/downloads/",
            "license": [
                "BSD-3-Clause"
            ],
            "authors": [
                {
                    "name": "Jeff Welch",
                    "email": "whatthejeff@gmail.com"
                },
                {
                    "name": "Volker Dusch",
                    "email": "github@wallbash.com"
                },
                {
                    "name": "Bernhard Schussek",
                    "email": "bschussek@2bepublished.at"
                },
                {
                    "name": "Sebastian Bergmann",
                    "email": "sebastian@phpunit.de"
                }
            ],
            "description": "Provides the functionality to compare PHP values for equality",
            "homepage": "http://www.github.com/sebastianbergmann/comparator",
            "keywords": [
                "comparator",
                "compare",
                "equality"
            ],
            "time": "2017-01-29T09:50:25+00:00"
        },
        {
            "name": "sebastian/diff",
            "version": "1.4.3",
            "source": {
                "type": "git",
                "url": "https://github.com/sebastianbergmann/diff.git",
                "reference": "7f066a26a962dbe58ddea9f72a4e82874a3975a4"
            },
            "dist": {
                "type": "zip",
                "url": "https://api.github.com/repos/sebastianbergmann/diff/zipball/7f066a26a962dbe58ddea9f72a4e82874a3975a4",
                "reference": "7f066a26a962dbe58ddea9f72a4e82874a3975a4",
                "shasum": ""
            },
            "require": {
                "php": "^5.3.3 || ^7.0"
            },
            "require-dev": {
                "phpunit/phpunit": "^4.8.35 || ^5.7 || ^6.0"
            },
            "type": "library",
            "extra": {
                "branch-alias": {
                    "dev-master": "1.4-dev"
                }
            },
            "autoload": {
                "classmap": [
                    "src/"
                ]
            },
            "notification-url": "https://packagist.org/downloads/",
            "license": [
                "BSD-3-Clause"
            ],
            "authors": [
                {
                    "name": "Kore Nordmann",
                    "email": "mail@kore-nordmann.de"
                },
                {
                    "name": "Sebastian Bergmann",
                    "email": "sebastian@phpunit.de"
                }
            ],
            "description": "Diff implementation",
            "homepage": "https://github.com/sebastianbergmann/diff",
            "keywords": [
                "diff"
            ],
            "time": "2017-05-22T07:24:03+00:00"
        },
        {
            "name": "sebastian/environment",
            "version": "1.3.8",
            "source": {
                "type": "git",
                "url": "https://github.com/sebastianbergmann/environment.git",
                "reference": "be2c607e43ce4c89ecd60e75c6a85c126e754aea"
            },
            "dist": {
                "type": "zip",
                "url": "https://api.github.com/repos/sebastianbergmann/environment/zipball/be2c607e43ce4c89ecd60e75c6a85c126e754aea",
                "reference": "be2c607e43ce4c89ecd60e75c6a85c126e754aea",
                "shasum": ""
            },
            "require": {
                "php": "^5.3.3 || ^7.0"
            },
            "require-dev": {
                "phpunit/phpunit": "^4.8 || ^5.0"
            },
            "type": "library",
            "extra": {
                "branch-alias": {
                    "dev-master": "1.3.x-dev"
                }
            },
            "autoload": {
                "classmap": [
                    "src/"
                ]
            },
            "notification-url": "https://packagist.org/downloads/",
            "license": [
                "BSD-3-Clause"
            ],
            "authors": [
                {
                    "name": "Sebastian Bergmann",
                    "email": "sebastian@phpunit.de"
                }
            ],
            "description": "Provides functionality to handle HHVM/PHP environments",
            "homepage": "http://www.github.com/sebastianbergmann/environment",
            "keywords": [
                "Xdebug",
                "environment",
                "hhvm"
            ],
            "time": "2016-08-18T05:49:44+00:00"
        },
        {
            "name": "sebastian/exporter",
            "version": "1.2.2",
            "source": {
                "type": "git",
                "url": "https://github.com/sebastianbergmann/exporter.git",
                "reference": "42c4c2eec485ee3e159ec9884f95b431287edde4"
            },
            "dist": {
                "type": "zip",
                "url": "https://api.github.com/repos/sebastianbergmann/exporter/zipball/42c4c2eec485ee3e159ec9884f95b431287edde4",
                "reference": "42c4c2eec485ee3e159ec9884f95b431287edde4",
                "shasum": ""
            },
            "require": {
                "php": ">=5.3.3",
                "sebastian/recursion-context": "~1.0"
            },
            "require-dev": {
                "ext-mbstring": "*",
                "phpunit/phpunit": "~4.4"
            },
            "type": "library",
            "extra": {
                "branch-alias": {
                    "dev-master": "1.3.x-dev"
                }
            },
            "autoload": {
                "classmap": [
                    "src/"
                ]
            },
            "notification-url": "https://packagist.org/downloads/",
            "license": [
                "BSD-3-Clause"
            ],
            "authors": [
                {
                    "name": "Jeff Welch",
                    "email": "whatthejeff@gmail.com"
                },
                {
                    "name": "Volker Dusch",
                    "email": "github@wallbash.com"
                },
                {
                    "name": "Bernhard Schussek",
                    "email": "bschussek@2bepublished.at"
                },
                {
                    "name": "Sebastian Bergmann",
                    "email": "sebastian@phpunit.de"
                },
                {
                    "name": "Adam Harvey",
                    "email": "aharvey@php.net"
                }
            ],
            "description": "Provides the functionality to export PHP variables for visualization",
            "homepage": "http://www.github.com/sebastianbergmann/exporter",
            "keywords": [
                "export",
                "exporter"
            ],
            "time": "2016-06-17T09:04:28+00:00"
        },
        {
            "name": "sebastian/global-state",
            "version": "1.1.1",
            "source": {
                "type": "git",
                "url": "https://github.com/sebastianbergmann/global-state.git",
                "reference": "bc37d50fea7d017d3d340f230811c9f1d7280af4"
            },
            "dist": {
                "type": "zip",
                "url": "https://api.github.com/repos/sebastianbergmann/global-state/zipball/bc37d50fea7d017d3d340f230811c9f1d7280af4",
                "reference": "bc37d50fea7d017d3d340f230811c9f1d7280af4",
                "shasum": ""
            },
            "require": {
                "php": ">=5.3.3"
            },
            "require-dev": {
                "phpunit/phpunit": "~4.2"
            },
            "suggest": {
                "ext-uopz": "*"
            },
            "type": "library",
            "extra": {
                "branch-alias": {
                    "dev-master": "1.0-dev"
                }
            },
            "autoload": {
                "classmap": [
                    "src/"
                ]
            },
            "notification-url": "https://packagist.org/downloads/",
            "license": [
                "BSD-3-Clause"
            ],
            "authors": [
                {
                    "name": "Sebastian Bergmann",
                    "email": "sebastian@phpunit.de"
                }
            ],
            "description": "Snapshotting of global state",
            "homepage": "http://www.github.com/sebastianbergmann/global-state",
            "keywords": [
                "global state"
            ],
            "time": "2015-10-12T03:26:01+00:00"
        },
        {
            "name": "sebastian/recursion-context",
            "version": "1.0.5",
            "source": {
                "type": "git",
                "url": "https://github.com/sebastianbergmann/recursion-context.git",
                "reference": "b19cc3298482a335a95f3016d2f8a6950f0fbcd7"
            },
            "dist": {
                "type": "zip",
                "url": "https://api.github.com/repos/sebastianbergmann/recursion-context/zipball/b19cc3298482a335a95f3016d2f8a6950f0fbcd7",
                "reference": "b19cc3298482a335a95f3016d2f8a6950f0fbcd7",
                "shasum": ""
            },
            "require": {
                "php": ">=5.3.3"
            },
            "require-dev": {
                "phpunit/phpunit": "~4.4"
            },
            "type": "library",
            "extra": {
                "branch-alias": {
                    "dev-master": "1.0.x-dev"
                }
            },
            "autoload": {
                "classmap": [
                    "src/"
                ]
            },
            "notification-url": "https://packagist.org/downloads/",
            "license": [
                "BSD-3-Clause"
            ],
            "authors": [
                {
                    "name": "Jeff Welch",
                    "email": "whatthejeff@gmail.com"
                },
                {
                    "name": "Sebastian Bergmann",
                    "email": "sebastian@phpunit.de"
                },
                {
                    "name": "Adam Harvey",
                    "email": "aharvey@php.net"
                }
            ],
            "description": "Provides functionality to recursively process PHP variables",
            "homepage": "http://www.github.com/sebastianbergmann/recursion-context",
            "time": "2016-10-03T07:41:43+00:00"
        },
        {
            "name": "sebastian/version",
            "version": "1.0.6",
            "source": {
                "type": "git",
                "url": "https://github.com/sebastianbergmann/version.git",
                "reference": "58b3a85e7999757d6ad81c787a1fbf5ff6c628c6"
            },
            "dist": {
                "type": "zip",
                "url": "https://api.github.com/repos/sebastianbergmann/version/zipball/58b3a85e7999757d6ad81c787a1fbf5ff6c628c6",
                "reference": "58b3a85e7999757d6ad81c787a1fbf5ff6c628c6",
                "shasum": ""
            },
            "type": "library",
            "autoload": {
                "classmap": [
                    "src/"
                ]
            },
            "notification-url": "https://packagist.org/downloads/",
            "license": [
                "BSD-3-Clause"
            ],
            "authors": [
                {
                    "name": "Sebastian Bergmann",
                    "email": "sebastian@phpunit.de",
                    "role": "lead"
                }
            ],
            "description": "Library that helps with managing the version number of Git-hosted PHP projects",
            "homepage": "https://github.com/sebastianbergmann/version",
            "time": "2015-06-21T13:59:46+00:00"
        },
        {
            "name": "symfony/yaml",
            "version": "v2.8.50",
            "source": {
                "type": "git",
                "url": "https://github.com/symfony/yaml.git",
                "reference": "02c1859112aa779d9ab394ae4f3381911d84052b"
            },
            "dist": {
                "type": "zip",
                "url": "https://api.github.com/repos/symfony/yaml/zipball/02c1859112aa779d9ab394ae4f3381911d84052b",
                "reference": "02c1859112aa779d9ab394ae4f3381911d84052b",
                "shasum": ""
            },
            "require": {
                "php": ">=5.3.9",
                "symfony/polyfill-ctype": "~1.8"
            },
            "type": "library",
            "extra": {
                "branch-alias": {
                    "dev-master": "2.8-dev"
                }
            },
            "autoload": {
                "psr-4": {
                    "Symfony\\Component\\Yaml\\": ""
                },
                "exclude-from-classmap": [
                    "/Tests/"
                ]
            },
            "notification-url": "https://packagist.org/downloads/",
            "license": [
                "MIT"
            ],
            "authors": [
                {
                    "name": "Fabien Potencier",
                    "email": "fabien@symfony.com"
                },
                {
                    "name": "Symfony Community",
                    "homepage": "https://symfony.com/contributors"
                }
            ],
            "description": "Symfony Yaml Component",
            "homepage": "https://symfony.com",
            "time": "2018-11-11T11:18:13+00:00"
        }
    ],
    "aliases": [],
    "minimum-stability": "stable",
    "stability-flags": [],
    "prefer-stable": false,
    "prefer-lowest": false,
    "platform": {
        "php": "^5.3.2 || ^7.0"
    },
    "platform-dev": [],
    "platform-overrides": {
        "php": "5.3.9"
    }
}<|MERGE_RESOLUTION|>--- conflicted
+++ resolved
@@ -4,11 +4,7 @@
         "Read more about it at https://getcomposer.org/doc/01-basic-usage.md#installing-dependencies",
         "This file is @generated automatically"
     ],
-<<<<<<< HEAD
     "content-hash": "280f5d5184039085b5f22236d267ae82",
-=======
-    "content-hash": "617f7e5e1a6d8429c246415ec685bd90",
->>>>>>> 0873c409
     "packages": [
         {
             "name": "composer/ca-bundle",
