<?php

/*
 * This file is part of Composer.
 *
 * (c) Nils Adermann <naderman@naderman.de>
 *     Jordi Boggiano <j.boggiano@seld.be>
 *
 * For the full copyright and license information, please view the LICENSE
 * file that was distributed with this source code.
 */

namespace Composer;

use Composer\Autoload\AutoloadGenerator;
use Composer\DependencyResolver\DefaultPolicy;
use Composer\DependencyResolver\Operation\UpdateOperation;
use Composer\DependencyResolver\Operation\InstallOperation;
use Composer\DependencyResolver\Operation\UninstallOperation;
use Composer\DependencyResolver\Operation\MarkAliasUninstalledOperation;
use Composer\DependencyResolver\Operation\OperationInterface;
use Composer\DependencyResolver\PolicyInterface;
use Composer\DependencyResolver\Pool;
use Composer\DependencyResolver\Request;
use Composer\DependencyResolver\Rule;
use Composer\DependencyResolver\Solver;
use Composer\DependencyResolver\SolverProblemsException;
use Composer\Downloader\DownloadManager;
use Composer\EventDispatcher\EventDispatcher;
use Composer\Installer\InstallationManager;
use Composer\Installer\InstallerEvents;
use Composer\Installer\NoopInstaller;
use Composer\Installer\SuggestedPackagesReporter;
use Composer\IO\IOInterface;
use Composer\Package\AliasPackage;
use Composer\Package\BasePackage;
use Composer\Package\CompletePackage;
use Composer\Package\Link;
use Composer\Package\Loader\ArrayLoader;
use Composer\Package\Dumper\ArrayDumper;
use Composer\Repository\RepositorySet;
use Composer\Semver\Constraint\Constraint;
use Composer\Package\Locker;
use Composer\Package\PackageInterface;
use Composer\Package\RootPackageInterface;
use Composer\Repository\CompositeRepository;
use Composer\Repository\InstalledArrayRepository;
use Composer\Repository\PlatformRepository;
use Composer\Repository\RepositoryInterface;
use Composer\Repository\RepositoryManager;
use Composer\Repository\WritableRepositoryInterface;
use Composer\Script\ScriptEvents;

/**
 * @author Jordi Boggiano <j.boggiano@seld.be>
 * @author Beau Simensen <beau@dflydev.com>
 * @author Konstantin Kudryashov <ever.zet@gmail.com>
 * @author Nils Adermann <naderman@naderman.de>
 */
class Installer
{
    /**
     * @var IOInterface
     */
    protected $io;

    /**
     * @var Config
     */
    protected $config;

    /**
     * @var RootPackageInterface
     */
    protected $package;

    /**
     * @var DownloadManager
     */
    protected $downloadManager;

    /**
     * @var RepositoryManager
     */
    protected $repositoryManager;

    /**
     * @var Locker
     */
    protected $locker;

    /**
     * @var InstallationManager
     */
    protected $installationManager;

    /**
     * @var EventDispatcher
     */
    protected $eventDispatcher;

    /**
     * @var AutoloadGenerator
     */
    protected $autoloadGenerator;

    protected $preferSource = false;
    protected $preferDist = false;
    protected $optimizeAutoloader = false;
    protected $classMapAuthoritative = false;
    protected $apcuAutoloader = false;
    protected $devMode = false;
    protected $dryRun = false;
    protected $verbose = false;
    protected $update = false;
    protected $dumpAutoloader = true;
    protected $runScripts = true;
    protected $ignorePlatformReqs = false;
    protected $preferStable = false;
    protected $preferLowest = false;
    protected $skipSuggest = false;
    protected $writeLock = true;
    protected $executeOperations = true;

    /**
     * Array of package names/globs flagged for update
     *
     * @var array|null
     */
    protected $updateWhitelist = null;
    protected $whitelistTransitiveDependencies = false;
    protected $whitelistAllDependencies = false;

    /**
     * @var SuggestedPackagesReporter
     */
    protected $suggestedPackagesReporter;

    /**
     * @var RepositoryInterface
     */
    protected $additionalInstalledRepository;

    /**
     * Constructor
     *
     * @param IOInterface          $io
     * @param Config               $config
     * @param RootPackageInterface $package
     * @param DownloadManager      $downloadManager
     * @param RepositoryManager    $repositoryManager
     * @param Locker               $locker
     * @param InstallationManager  $installationManager
     * @param EventDispatcher      $eventDispatcher
     * @param AutoloadGenerator    $autoloadGenerator
     */
    public function __construct(IOInterface $io, Config $config, RootPackageInterface $package, DownloadManager $downloadManager, RepositoryManager $repositoryManager, Locker $locker, InstallationManager $installationManager, EventDispatcher $eventDispatcher, AutoloadGenerator $autoloadGenerator)
    {
        $this->io = $io;
        $this->config = $config;
        $this->package = $package;
        $this->downloadManager = $downloadManager;
        $this->repositoryManager = $repositoryManager;
        $this->locker = $locker;
        $this->installationManager = $installationManager;
        $this->eventDispatcher = $eventDispatcher;
        $this->autoloadGenerator = $autoloadGenerator;
    }

    /**
     * Run installation (or update)
     *
     * @throws \Exception
     * @return int        0 on success or a positive error code on failure
     */
    public function run()
    {
        // Disable GC to save CPU cycles, as the dependency solver can create hundreds of thousands
        // of PHP objects, the GC can spend quite some time walking the tree of references looking
        // for stuff to collect while there is nothing to collect. This slows things down dramatically
        // and turning it off results in much better performance. Do not try this at home however.
        gc_collect_cycles();
        gc_disable();

        // Force update if there is no lock file present
        if (!$this->update && !$this->locker->isLocked()) {
            $this->update = true;
        }

        if ($this->dryRun) {
            $this->verbose = true;
            $this->runScripts = false;
            $this->executeOperations = false;
            $this->writeLock = false;
            $this->dumpAutoloader = false;
            $this->installationManager->addInstaller(new NoopInstaller);
            $this->mockLocalRepositories($this->repositoryManager);
        }

        if ($this->runScripts) {
            $devMode = (int) $this->devMode;
            putenv("COMPOSER_DEV_MODE=$devMode");

            // dispatch pre event
            $eventName = $this->update ? ScriptEvents::PRE_UPDATE_CMD : ScriptEvents::PRE_INSTALL_CMD;
            $this->eventDispatcher->dispatchScript($eventName, $this->devMode);
        }

        $this->downloadManager->setPreferSource($this->preferSource);
        $this->downloadManager->setPreferDist($this->preferDist);

        // create installed repo, this contains all local packages + platform packages (php & extensions)
        $localRepo = $this->repositoryManager->getLocalRepository();
        if ($this->update) {
            $platformOverrides = $this->config->get('platform') ?: array();
        } else {
            $platformOverrides = $this->locker->getPlatformOverrides();
        }
        $platformRepo = new PlatformRepository(array(), $platformOverrides);
        $installedRepo = $this->createInstalledRepo($localRepo, $platformRepo);

        $aliases = $this->getRootAliases();
        $this->aliasPlatformPackages($platformRepo, $aliases);

        if (!$this->suggestedPackagesReporter) {
            $this->suggestedPackagesReporter = new SuggestedPackagesReporter($this->io);
        }

        try {
            list($res, $devPackages) = $this->doInstall($localRepo, $installedRepo, $platformRepo, $aliases);
            if ($res !== 0) {
                return $res;
            }
        } catch (\Exception $e) {
            if ($this->executeOperations) {
                $this->installationManager->notifyInstalls($this->io);
            }

            throw $e;
        }
        if ($this->executeOperations) {
            $this->installationManager->notifyInstalls($this->io);
        }

        // output suggestions if we're in dev mode
        if ($this->devMode && !$this->skipSuggest) {
            $this->suggestedPackagesReporter->output($installedRepo);
        }

        # Find abandoned packages and warn user
        foreach ($localRepo->getPackages() as $package) {
            if (!$package instanceof CompletePackage || !$package->isAbandoned()) {
                continue;
            }

            $replacement = is_string($package->getReplacementPackage())
                ? 'Use ' . $package->getReplacementPackage() . ' instead'
                : 'No replacement was suggested';

            $this->io->writeError(
                sprintf(
                    "<warning>Package %s is abandoned, you should avoid using it. %s.</warning>",
                    $package->getPrettyName(),
                    $replacement
                )
            );
        }

        // write lock
        if ($this->update && $this->writeLock) {
            $localRepo->reload();

            $platformReqs = $this->extractPlatformRequirements($this->package->getRequires());
            $platformDevReqs = $this->extractPlatformRequirements($this->package->getDevRequires());

            $updatedLock = $this->locker->setLockData(
                array_diff($localRepo->getCanonicalPackages(), $devPackages),
                $devPackages,
                $platformReqs,
                $platformDevReqs,
                $aliases,
                $this->package->getMinimumStability(),
                $this->package->getStabilityFlags(),
                $this->preferStable || $this->package->getPreferStable(),
                $this->preferLowest,
                $this->config->get('platform') ?: array()
            );
            if ($updatedLock) {
                $this->io->writeError('<info>Writing lock file</info>');
            }
        }

        if ($this->dumpAutoloader) {
            // write autoloader
            if ($this->optimizeAutoloader) {
                $this->io->writeError('<info>Generating optimized autoload files</info>');
            } else {
                $this->io->writeError('<info>Generating autoload files</info>');
            }

            $this->autoloadGenerator->setDevMode($this->devMode);
            $this->autoloadGenerator->setClassMapAuthoritative($this->classMapAuthoritative);
            $this->autoloadGenerator->setApcu($this->apcuAutoloader);
            $this->autoloadGenerator->setRunScripts($this->runScripts);
            $this->autoloadGenerator->dump($this->config, $localRepo, $this->package, $this->installationManager, 'composer', $this->optimizeAutoloader);
        }

        if ($this->executeOperations) {
            // force binaries re-generation in case they are missing
            foreach ($localRepo->getPackages() as $package) {
                $this->installationManager->ensureBinariesPresence($package);
            }

            $vendorDir = $this->config->get('vendor-dir');
            if (is_dir($vendorDir)) {
                // suppress errors as this fails sometimes on OSX for no apparent reason
                // see https://github.com/composer/composer/issues/4070#issuecomment-129792748
                @touch($vendorDir);
            }
        }

        if ($this->runScripts) {
            // dispatch post event
            $eventName = $this->update ? ScriptEvents::POST_UPDATE_CMD : ScriptEvents::POST_INSTALL_CMD;
            $this->eventDispatcher->dispatchScript($eventName, $this->devMode);
        }

        // re-enable GC except on HHVM which triggers a warning here
        if (!defined('HHVM_VERSION')) {
            gc_enable();
        }

        return 0;
    }

    /**
     * @param  RepositoryInterface $localRepo
     * @param  RepositoryInterface $installedRepo
     * @param  PlatformRepository  $platformRepo
     * @param  array               $aliases
     * @return array               [int, PackageInterfaces[]|null] with the exit code and an array of dev packages on update, or null on install
     */
    protected function doInstall($localRepo, $installedRepo, $platformRepo, $aliases)
    {
        // init vars
        $lockedRepository = null;
        $repositories = null;

        // initialize locked repo if we are installing from lock or in a partial update
        // and a lock file is present as we need to force install non-whitelisted lock file
        // packages in that case
        if (!$this->update || (!empty($this->updateWhitelist) && $this->locker->isLocked())) {
            try {
                $lockedRepository = $this->locker->getLockedRepository($this->devMode);
            } catch (\RuntimeException $e) {
                // if there are dev requires, then we really can not install
                if ($this->package->getDevRequires()) {
                    throw $e;
                }
                // no require-dev in composer.json and the lock file was created with no dev info, so skip them
                $lockedRepository = $this->locker->getLockedRepository();
            }
        }

        $this->whitelistUpdateDependencies(
            $lockedRepository ?: $localRepo,
            $this->package->getRequires(),
            $this->package->getDevRequires()
        );

        $this->io->writeError('<info>Loading composer repositories with package information</info>');

        // creating repository set
        $policy = $this->createPolicy();
        $repositorySet = $this->createRepositorySet($aliases, $this->update ? null : $lockedRepository);
        $repositorySet->addRepository($installedRepo);
        if ($this->update) {
            $repositories = $this->repositoryManager->getRepositories();
            foreach ($repositories as $repository) {
                $repositorySet->addRepository($repository);
            }
        }
        // Add the locked repository after the others in case we are doing a
        // partial update so missing packages can be found there still.
        // For installs from lock it's the only one added so it is first
        if ($lockedRepository) {
            $repositorySet->addRepository($lockedRepository);
        }

        // creating requirements request
        $request = $this->createRequest($this->package, $platformRepo);

        if ($this->update) {
            // remove unstable packages from the localRepo if they don't match the current stability settings
            $removedUnstablePackages = array();
            foreach ($localRepo->getPackages() as $package) {
                if (
                    !$repositorySet->isPackageAcceptable($package->getNames(), $package->getStability())
                    && $this->installationManager->isPackageInstalled($localRepo, $package)
                ) {
                    $removedUnstablePackages[$package->getName()] = true;
                    $request->remove($package->getName(), new Constraint('=', $package->getVersion()));
                }
            }

            $this->io->writeError('<info>Updating dependencies'.($this->devMode ? ' (including require-dev)' : '').'</info>');

            $request->updateAll();

            $links = array_merge($this->package->getRequires(), $this->package->getDevRequires());

            foreach ($links as $link) {
                $request->install($link->getTarget(), $link->getConstraint());
            }

            // if the updateWhitelist is enabled, packages not in it are also fixed
            // to the version specified in the lock, or their currently installed version
            if ($this->updateWhitelist) {
                $currentPackages = $this->getCurrentPackages($installedRepo);

                // collect packages to fixate from root requirements as well as installed packages
                $candidates = array();
                foreach ($links as $link) {
                    $candidates[$link->getTarget()] = true;
                    $rootRequires[$link->getTarget()] = $link;
                }
                foreach ($currentPackages as $package) {
                    $candidates[$package->getName()] = true;
                }

                // fix them to the version in lock (or currently installed) if they are not updateable
                foreach ($candidates as $candidate => $dummy) {
                    foreach ($currentPackages as $curPackage) {
                        if ($curPackage->getName() === $candidate) {
                            if (!$this->isUpdateable($curPackage) && !isset($removedUnstablePackages[$curPackage->getName()])) {
                                $constraint = new Constraint('=', $curPackage->getVersion());
                                $description = $this->locker->isLocked() ? '(locked at' : '(installed at';
                                $requiredAt = isset($rootRequires[$candidate]) ? ', required as ' . $rootRequires[$candidate]->getPrettyConstraint() : '';
                                $constraint->setPrettyString($description . ' ' . $curPackage->getPrettyVersion() . $requiredAt . ')');
                                $request->install($curPackage->getName(), $constraint);
                            }
                            break;
                        }
                    }
                }
            }
        } else {
            $this->io->writeError('<info>Installing dependencies'.($this->devMode ? ' (including require-dev)' : '').' from lock file</info>');

            if (!$this->locker->isFresh()) {
                $this->io->writeError('<warning>Warning: The lock file is not up to date with the latest changes in composer.json. You may be getting outdated dependencies. Run update to update them.</warning>', true, IOInterface::QUIET);
            }

            foreach ($lockedRepository->getPackages() as $package) {
                $version = $package->getVersion();
                if (isset($aliases[$package->getName()][$version])) {
                    $version = $aliases[$package->getName()][$version]['alias_normalized'];
                }
                $constraint = new Constraint('=', $version);
                $constraint->setPrettyString($package->getPrettyVersion());
                $request->install($package->getName(), $constraint);
            }

            foreach ($this->locker->getPlatformRequirements($this->devMode) as $link) {
                $request->install($link->getTarget(), $link->getConstraint());
            }
        }

        $this->eventDispatcher->dispatchInstallerEvent(InstallerEvents::PRE_DEPENDENCIES_SOLVING, $this->devMode, $policy, $repositorySet, $installedRepo, $request);

        $pool = $repositorySet->createPool($request);

        // force dev packages to have the latest links if we update or install from a (potentially new) lock
        $this->processDevPackages($localRepo, $pool, $policy, $repositories, $installedRepo, $lockedRepository, 'force-links');

        // solve dependencies
        $solver = new Solver($policy, $pool, $installedRepo, $this->io);
        try {
            $operations = $solver->solve($request, $this->ignorePlatformReqs);
        } catch (SolverProblemsException $e) {
            $this->io->writeError('<error>Your requirements could not be resolved to an installable set of packages.</error>', true, IOInterface::QUIET);
            $this->io->writeError($e->getMessage());
            if ($this->update && !$this->devMode) {
                $this->io->writeError('<warning>Running update with --no-dev does not mean require-dev is ignored, it just means the packages will not be installed. If dev requirements are blocking the update you have to resolve those problems.</warning>', true, IOInterface::QUIET);
            }

            return array(max(1, $e->getCode()), array());
        }

        // force dev packages to be updated if we update or install from a (potentially new) lock
        $operations = $this->processDevPackages($localRepo, $pool, $policy, $repositories, $installedRepo, $lockedRepository, 'force-updates', $operations);

        $this->eventDispatcher->dispatchInstallerEvent(InstallerEvents::POST_DEPENDENCIES_SOLVING, $this->devMode, $policy, $repositorySet, $installedRepo, $request, $operations);

        $this->io->writeError("Analyzed ".count($pool)." packages to resolve dependencies", true, IOInterface::VERBOSE);
        $this->io->writeError("Analyzed ".$solver->getRuleSetSize()." rules to resolve dependencies", true, IOInterface::VERBOSE);

        // execute operations
        if (!$operations) {
            $this->io->writeError('Nothing to install or update');
        }

        $operations = $this->movePluginsToFront($operations);
        $operations = $this->moveUninstallsToFront($operations);

        // extract dev packages and mark them to be skipped if it's a --no-dev install or update
        // we also force them to be uninstalled if they are present in the local repo
        if ($this->update) {
            $devPackages = $this->extractDevPackages($operations, $localRepo, $platformRepo, $aliases);
            if (!$this->devMode) {
                $operations = $this->filterDevPackageOperations($devPackages, $operations, $localRepo);
            }
        } else {
            $devPackages = null;
        }

        if ($operations) {
            $installs = $updates = $uninstalls = array();
            foreach ($operations as $operation) {
                if ($operation instanceof InstallOperation) {
                    $installs[] = $operation->getPackage()->getPrettyName().':'.$operation->getPackage()->getFullPrettyVersion();
                } elseif ($operation instanceof UpdateOperation) {
                    $updates[] = $operation->getTargetPackage()->getPrettyName().':'.$operation->getTargetPackage()->getFullPrettyVersion();
                } elseif ($operation instanceof UninstallOperation) {
                    $uninstalls[] = $operation->getPackage()->getPrettyName();
                }
            }

            $this->io->writeError(sprintf(
                "<info>Package operations: %d install%s, %d update%s, %d removal%s</info>",
                count($installs),
                1 === count($installs) ? '' : 's',
                count($updates),
                1 === count($updates) ? '' : 's',
                count($uninstalls),
                1 === count($uninstalls) ? '' : 's'
            ));
            if ($installs) {
                $this->io->writeError("Installs: ".implode(', ', $installs), true, IOInterface::VERBOSE);
            }
            if ($updates) {
                $this->io->writeError("Updates: ".implode(', ', $updates), true, IOInterface::VERBOSE);
            }
            if ($uninstalls) {
                $this->io->writeError("Removals: ".implode(', ', $uninstalls), true, IOInterface::VERBOSE);
            }
        }

        foreach ($operations as $operation) {
            // collect suggestions
            $jobType = $operation->getJobType();
            if ('install' === $jobType) {
                $this->suggestedPackagesReporter->addSuggestionsFromPackage($operation->getPackage());
            }

            // updating, force dev packages' references if they're in root package refs
            if ($this->update) {
                $package = null;
                if ('update' === $jobType) {
                    $package = $operation->getTargetPackage();
                } elseif ('install' === $jobType) {
                    $package = $operation->getPackage();
                }
                if ($package && $package->isDev()) {
                    $references = $this->package->getReferences();
                    if (isset($references[$package->getName()])) {
                        $this->updateInstallReferences($package, $references[$package->getName()]);
                    }
                }
                if ('update' === $jobType) {
                    $targetPackage = $operation->getTargetPackage();
                    if ($targetPackage->isDev()) {
                        $initialPackage = $operation->getInitialPackage();
                        if ($targetPackage->getVersion() === $initialPackage->getVersion()
                            && (!$targetPackage->getSourceReference() || $targetPackage->getSourceReference() === $initialPackage->getSourceReference())
                            && (!$targetPackage->getDistReference() || $targetPackage->getDistReference() === $initialPackage->getDistReference())
                        ) {
                            $this->io->writeError('  - Skipping update of ' . $targetPackage->getPrettyName() . ' to the same reference-locked version', true, IOInterface::DEBUG);
                            $this->io->writeError('', true, IOInterface::DEBUG);

                            continue;
                        }
                    }
                }
            }

            $event = 'Composer\Installer\PackageEvents::PRE_PACKAGE_'.strtoupper($jobType);
            if (defined($event) && $this->runScripts) {
                $this->eventDispatcher->dispatchPackageEvent(constant($event), $this->devMode, $policy, $repositorySet, $installedRepo, $request, $operations, $operation);
            }

            // output non-alias ops when not executing operations (i.e. dry run), output alias ops in debug verbosity
            if (!$this->executeOperations && false === strpos($operation->getJobType(), 'Alias')) {
                $this->io->writeError('  - ' . $operation);
            } elseif ($this->io->isDebug() && false !== strpos($operation->getJobType(), 'Alias')) {
                $this->io->writeError('  - ' . $operation);
            }

            $this->installationManager->execute($localRepo, $operation);

            // output reasons why the operation was ran, only for install/update operations
            if ($this->verbose && $this->io->isVeryVerbose() && in_array($jobType, array('install', 'update'))) {
                $reason = $operation->getReason();
                if ($reason instanceof Rule) {
                    switch ($reason->getReason()) {
                        case Rule::RULE_JOB_INSTALL:
                            $this->io->writeError('    REASON: Required by the root package: '.$reason->getPrettyString($pool));
                            $this->io->writeError('');
                            break;
                        case Rule::RULE_PACKAGE_REQUIRES:
                            $this->io->writeError('    REASON: '.$reason->getPrettyString($pool));
                            $this->io->writeError('');
                            break;
                    }
                }
            }

            if ($this->executeOperations || $this->writeLock) {
                $localRepo->write();
            }

            $event = 'Composer\Installer\PackageEvents::POST_PACKAGE_'.strtoupper($jobType);
            if (defined($event) && $this->runScripts) {
                $this->eventDispatcher->dispatchPackageEvent(constant($event), $this->devMode, $policy, $repositorySet, $installedRepo, $request, $operations, $operation);
            }
        }

        if ($this->executeOperations) {
            // force source/dist urls to be updated for all packages
            $this->processPackageUrls($pool, $policy, $localRepo, $repositories);
            $localRepo->write();
        }

        return array(0, $devPackages);
    }

    /**
     * Extracts the dev packages out of the localRepo
     *
     * This works by faking the operations so we can see what the dev packages
     * would be at the end of the operation execution. This lets us then remove
     * the dev packages from the list of operations accordingly if we are in a
     * --no-dev install or update.
     *
     * @return array
     */
    private function extractDevPackages(array $operations, RepositoryInterface $localRepo, PlatformRepository $platformRepo, array $aliases)
    {
        if (!$this->package->getDevRequires()) {
            return array();
        }

        // fake-apply all operations to this clone of the local repo so we see the complete set of package we would end up with
        $tempLocalRepo = clone $localRepo;
        foreach ($operations as $operation) {
            switch ($operation->getJobType()) {
                case 'install':
                case 'markAliasInstalled':
                    if (!$tempLocalRepo->hasPackage($operation->getPackage())) {
                        $tempLocalRepo->addPackage(clone $operation->getPackage());
                    }
                    break;

                case 'uninstall':
                case 'markAliasUninstalled':
                    $tempLocalRepo->removePackage($operation->getPackage());
                    break;

                case 'update':
                    $tempLocalRepo->removePackage($operation->getInitialPackage());
                    if (!$tempLocalRepo->hasPackage($operation->getTargetPackage())) {
                        $tempLocalRepo->addPackage(clone $operation->getTargetPackage());
                    }
                    break;

                default:
                    throw new \LogicException('Unknown type: '.$operation->getJobType());
            }
        }

        // we have to reload the local repo to handle aliases properly
        // but as it is not persisted on disk we use a loader/dumper
        // to reload it in memory
        $localRepo = new InstalledArrayRepository(array());
        $loader = new ArrayLoader(null, true);
        $dumper = new ArrayDumper();
        foreach ($tempLocalRepo->getCanonicalPackages() as $pkg) {
            $localRepo->addPackage($loader->load($dumper->dump($pkg)));
        }
        unset($tempLocalRepo, $loader, $dumper);

        $policy = $this->createPolicy();
        $repositorySet = $this->createRepositorySet($aliases);
        $installedRepo = $this->createInstalledRepo($localRepo, $platformRepo);
        $repositorySet->addRepository($installedRepo);

        // creating requirements request without dev requirements
        $request = $this->createRequest($this->package, $platformRepo);
        $request->updateAll();
        foreach ($this->package->getRequires() as $link) {
            $request->install($link->getTarget(), $link->getConstraint());
        }

        // solve deps to see which get removed
        $this->eventDispatcher->dispatchInstallerEvent(InstallerEvents::PRE_DEPENDENCIES_SOLVING, false, $policy, $repositorySet, $installedRepo, $request);
        $solver = new Solver($policy, $repositorySet->createPool($request), $installedRepo, $this->io);
        $ops = $solver->solve($request, $this->ignorePlatformReqs);
        $this->eventDispatcher->dispatchInstallerEvent(InstallerEvents::POST_DEPENDENCIES_SOLVING, false, $policy, $repositorySet, $installedRepo, $request, $ops);

        $devPackages = array();
        foreach ($ops as $op) {
            if ($op->getJobType() === 'uninstall') {
                $devPackages[] = $op->getPackage();
            }
        }

        return $devPackages;
    }

    /**
     * @return OperationInterface[] filtered operations, dev packages are uninstalled and all operations on them ignored
     */
    private function filterDevPackageOperations(array $devPackages, array $operations, RepositoryInterface $localRepo)
    {
        $finalOps = array();
        $packagesToSkip = array();
        foreach ($devPackages as $pkg) {
            $packagesToSkip[$pkg->getName()] = true;
            if ($installedDevPkg = $localRepo->findPackage($pkg->getName(), '*')) {
                if ($installedDevPkg instanceof AliasPackage) {
                    $finalOps[] = new MarkAliasUninstalledOperation($installedDevPkg, 'non-dev install removing it');
                    $installedDevPkg = $installedDevPkg->getAliasOf();
                }
                $finalOps[] = new UninstallOperation($installedDevPkg, 'non-dev install removing it');
            }
        }

        // skip operations applied on dev packages
        foreach ($operations as $op) {
            $package = $op->getJobType() === 'update' ? $op->getTargetPackage() : $op->getPackage();
            if (isset($packagesToSkip[$package->getName()])) {
                continue;
            }

            $finalOps[] = $op;
        }

        return $finalOps;
    }

    /**
     * Workaround: if your packages depend on plugins, we must be sure
     * that those are installed / updated first; else it would lead to packages
     * being installed multiple times in different folders, when running Composer
     * twice.
     *
     * While this does not fix the root-causes of https://github.com/composer/composer/issues/1147,
     * it at least fixes the symptoms and makes usage of composer possible (again)
     * in such scenarios.
     *
     * @param  OperationInterface[] $operations
     * @return OperationInterface[] reordered operation list
     */
    private function movePluginsToFront(array $operations)
    {
        $pluginsNoDeps = array();
        $pluginsWithDeps = array();
        $pluginRequires = array();

        foreach (array_reverse($operations, true) as $idx => $op) {
            if ($op instanceof InstallOperation) {
                $package = $op->getPackage();
            } elseif ($op instanceof UpdateOperation) {
                $package = $op->getTargetPackage();
            } else {
                continue;
            }

            // is this package a plugin?
            $isPlugin = $package->getType() === 'composer-plugin' || $package->getType() === 'composer-installer';

            // is this a plugin or a dependency of a plugin?
            if ($isPlugin || count(array_intersect($package->getNames(), $pluginRequires))) {
                // get the package's requires, but filter out any platform requirements or 'composer-plugin-api'
                $requires = array_filter(array_keys($package->getRequires()), function ($req) {
                    return $req !== 'composer-plugin-api' && !preg_match(PlatformRepository::PLATFORM_PACKAGE_REGEX, $req);
                });

                // is this a plugin with no meaningful dependencies?
                if ($isPlugin && !count($requires)) {
                    // plugins with no dependencies go to the very front
                    array_unshift($pluginsNoDeps, $op);
                } else {
                    // capture the requirements for this package so those packages will be moved up as well
                    $pluginRequires = array_merge($pluginRequires, $requires);
                    // move the operation to the front
                    array_unshift($pluginsWithDeps, $op);
                }

                unset($operations[$idx]);
            }
        }

        return array_merge($pluginsNoDeps, $pluginsWithDeps, $operations);
    }

    /**
     * Removals of packages should be executed before installations in
     * case two packages resolve to the same path (due to custom installers)
     *
     * @param  OperationInterface[] $operations
     * @return OperationInterface[] reordered operation list
     */
    private function moveUninstallsToFront(array $operations)
    {
        $uninstOps = array();
        foreach ($operations as $idx => $op) {
            if ($op instanceof UninstallOperation) {
                $uninstOps[] = $op;
                unset($operations[$idx]);
            }
        }

        return array_merge($uninstOps, $operations);
    }

    /**
     * @return RepositoryInterface
     */
    private function createInstalledRepo(RepositoryInterface $localRepo, PlatformRepository $platformRepo)
    {
        // clone root package to have one in the installed repo that does not require anything
        // we don't want it to be uninstallable, but its requirements should not conflict
        // with the lock file for example
        $installedRootPackage = clone $this->package;
        $installedRootPackage->setRequires(array());
        $installedRootPackage->setDevRequires(array());

        $repos = array(
            $localRepo,
            new InstalledArrayRepository(array($installedRootPackage)),
            $platformRepo,
        );
        $installedRepo = new CompositeRepository($repos);
        if ($this->additionalInstalledRepository) {
            $installedRepo->addRepository($this->additionalInstalledRepository);
        }

        return $installedRepo;
    }

    /**
     * @param array $rootAliases
     * @param RepositoryInterface|null $lockedRepository
     * @return RepositorySet
     */
    private function createRepositorySet(array $rootAliases = array(), $lockedRepository = null)
    {
        if ($this->update) {
            $minimumStability = $this->package->getMinimumStability();
            $stabilityFlags = $this->package->getStabilityFlags();

            $requires = array_merge($this->package->getRequires(), $this->package->getDevRequires());
        } else {
            $minimumStability = $this->locker->getMinimumStability();
            $stabilityFlags = $this->locker->getStabilityFlags();

            $requires = array();
            foreach ($lockedRepository->getPackages() as $package) {
                $constraint = new Constraint('=', $package->getVersion());
                $constraint->setPrettyString($package->getPrettyVersion());
                $requires[$package->getName()] = $constraint;
            }
        }

        $rootConstraints = array();
        foreach ($requires as $req => $constraint) {
            // skip platform requirements from the root package to avoid filtering out existing platform packages
            if ($this->ignorePlatformReqs && preg_match(PlatformRepository::PLATFORM_PACKAGE_REGEX, $req)) {
                continue;
            }
            if ($constraint instanceof Link) {
                $rootConstraints[$req] = $constraint->getConstraint();
            } else {
                $rootConstraints[$req] = $constraint;
            }
        }

        return new RepositorySet($rootAliases, $minimumStability, $stabilityFlags, $rootConstraints);
    }

    /**
     * @return DefaultPolicy
     */
    private function createPolicy()
    {
        $preferStable = null;
        $preferLowest = null;
        if (!$this->update) {
            $preferStable = $this->locker->getPreferStable();
            $preferLowest = $this->locker->getPreferLowest();
        }
        // old lock file without prefer stable/lowest will return null
        // so in this case we use the composer.json info
        if (null === $preferStable) {
            $preferStable = $this->preferStable || $this->package->getPreferStable();
        }
        if (null === $preferLowest) {
            $preferLowest = $this->preferLowest;
        }

        return new DefaultPolicy($preferStable, $preferLowest);
    }

    /**
     * @param  RootPackageInterface $rootPackage
     * @param  PlatformRepository   $platformRepo
     * @return Request
     */
    private function createRequest(RootPackageInterface $rootPackage, PlatformRepository $platformRepo)
    {
        $request = new Request();

        $constraint = new Constraint('=', $rootPackage->getVersion());
        $constraint->setPrettyString($rootPackage->getPrettyVersion());
        $request->install($rootPackage->getName(), $constraint);

        $fixedPackages = $platformRepo->getPackages();
        if ($this->additionalInstalledRepository) {
            $additionalFixedPackages = $this->additionalInstalledRepository->getPackages();
            $fixedPackages = array_merge($fixedPackages, $additionalFixedPackages);
        }

        // fix the version of all platform packages + additionally installed packages
        // to prevent the solver trying to remove or update those
        $provided = $rootPackage->getProvides();
        foreach ($fixedPackages as $package) {
            $constraint = new Constraint('=', $package->getVersion());
            $constraint->setPrettyString($package->getPrettyVersion());

            // skip platform packages that are provided by the root package
            if ($package->getRepository() !== $platformRepo
                || !isset($provided[$package->getName()])
                || !$provided[$package->getName()]->getConstraint()->matches($constraint)
            ) {
                $request->fix($package->getName(), $constraint);
            }
        }

        return $request;
    }

    /**
     * @param  WritableRepositoryInterface $localRepo
     * @param  Pool                        $pool
     * @param  PolicyInterface             $policy
     * @param  array                       $repositories
     * @param  RepositoryInterface         $installedRepo
     * @param  RepositoryInterface         $lockedRepository
     * @param  string                      $task
     * @param  array|null                  $operations
     * @return array
     */
    private function processDevPackages($localRepo, Pool $pool, $policy, $repositories, $installedRepo, $lockedRepository, $task, array $operations = null)
    {
        if ($task === 'force-updates' && null === $operations) {
            throw new \InvalidArgumentException('Missing operations argument');
        }
        if ($task === 'force-links') {
            $operations = array();
        }

        if ($this->update && $this->updateWhitelist) {
            $currentPackages = $this->getCurrentPackages($installedRepo);
        }

        foreach ($localRepo->getCanonicalPackages() as $package) {
            // skip non-dev packages
            if (!$package->isDev()) {
                continue;
            }

            // skip packages that will be updated/uninstalled
            foreach ($operations as $operation) {
                if (('update' === $operation->getJobType() && $operation->getInitialPackage()->equals($package))
                    || ('uninstall' === $operation->getJobType() && $operation->getPackage()->equals($package))
                ) {
                    continue 2;
                }
            }

            if ($this->update) {
                // skip package if the whitelist is enabled and it is not in it
                if ($this->updateWhitelist && !$this->isUpdateable($package)) {
                    // check if non-updateable packages are out of date compared to the lock file to ensure we don't corrupt it
                    foreach ($currentPackages as $curPackage) {
                        if ($curPackage->isDev() && $curPackage->getName() === $package->getName() && $curPackage->getVersion() === $package->getVersion()) {
                            if ($task === 'force-links') {
                                $package->setRequires($curPackage->getRequires());
                                $package->setConflicts($curPackage->getConflicts());
                                $package->setProvides($curPackage->getProvides());
                                $package->setReplaces($curPackage->getReplaces());
                            } elseif ($task === 'force-updates') {
                                if (($curPackage->getSourceReference() && $curPackage->getSourceReference() !== $package->getSourceReference())
                                    || ($curPackage->getDistReference() && $curPackage->getDistReference() !== $package->getDistReference())
                                ) {
                                    $operations[] = new UpdateOperation($package, $curPackage);
                                }
                            }

                            break;
                        }
                    }

                    continue;
                }

                // find similar packages (name/version) in all repositories
                $matches = $pool->whatProvides($package->getName(), new Constraint('=', $package->getVersion()), true);
                foreach ($matches as $index => $match) {
                    // skip local packages
                    if (!in_array($match->getRepository(), $repositories, true)) {
                        unset($matches[$index]);
                        continue;
                    }

                    $matches[$index] = $match->getId();
                }

                // select preferred package according to policy rules
                if ($matches && $matches = $policy->selectPreferredPackages($pool, array(), $matches)) {
                    $newPackage = $pool->literalToPackage($matches[0]);

                    if ($task === 'force-links' && $newPackage) {
                        $package->setRequires($newPackage->getRequires());
                        $package->setConflicts($newPackage->getConflicts());
                        $package->setProvides($newPackage->getProvides());
                        $package->setReplaces($newPackage->getReplaces());
                    }

                    if (
                        $task === 'force-updates'
                        && $newPackage
                        && (
                            ($newPackage->getSourceReference() && $newPackage->getSourceReference() !== $package->getSourceReference())
                            || ($newPackage->getDistReference() && $newPackage->getDistReference() !== $package->getDistReference())
                        )
                    ) {
                        $operations[] = new UpdateOperation($package, $newPackage);

                        continue;
                    }
                }

                if ($task === 'force-updates') {
                    // force installed package to update to referenced version in root package if it does not match the installed version
                    $references = $this->package->getReferences();

                    if (isset($references[$package->getName()]) && $references[$package->getName()] !== $package->getSourceReference()) {
                        // changing the source ref to update to will be handled in the operations loop
                        $operations[] = new UpdateOperation($package, clone $package);
                    }
                }
            } else {
                // force update to locked version if it does not match the installed version
                foreach ($lockedRepository->findPackages($package->getName()) as $lockedPackage) {
                    if ($lockedPackage->isDev() && $lockedPackage->getVersion() === $package->getVersion()) {
                        if ($task === 'force-links') {
                            $package->setRequires($lockedPackage->getRequires());
                            $package->setConflicts($lockedPackage->getConflicts());
                            $package->setProvides($lockedPackage->getProvides());
                            $package->setReplaces($lockedPackage->getReplaces());
                        } elseif ($task === 'force-updates') {
                            if (($lockedPackage->getSourceReference() && $lockedPackage->getSourceReference() !== $package->getSourceReference())
                                || ($lockedPackage->getDistReference() && $lockedPackage->getDistReference() !== $package->getDistReference())
                            ) {
                                $operations[] = new UpdateOperation($package, $lockedPackage);
                            }
                        }

                        break;
                    }
                }
            }
        }

        return $operations;
    }

    /**
     * Loads the most "current" list of packages that are installed meaning from lock ideally or from installed repo as fallback
     * @param  RepositoryInterface $installedRepo
     * @return array
     */
    private function getCurrentPackages($installedRepo)
    {
        if ($this->locker->isLocked()) {
            try {
                return $this->locker->getLockedRepository(true)->getPackages();
            } catch (\RuntimeException $e) {
                // fetch only non-dev packages from lock if doing a dev update fails due to a previously incomplete lock file
                return $this->locker->getLockedRepository()->getPackages();
            }
        }

        return $installedRepo->getPackages();
    }

    /**
     * @return array
     */
    private function getRootAliases()
    {
        if ($this->update) {
            $aliases = $this->package->getAliases();
        } else {
            $aliases = $this->locker->getAliases();
        }

        $normalizedAliases = array();

        foreach ($aliases as $alias) {
            $normalizedAliases[$alias['package']][$alias['version']] = array(
                'alias' => $alias['alias'],
                'alias_normalized' => $alias['alias_normalized'],
            );
        }

        return $normalizedAliases;
    }

    /**
     * @param Pool               $pool
     * @param PolicyInterface             $policy
     * @param WritableRepositoryInterface $localRepo
     * @param array                       $repositories
     */
    private function processPackageUrls(Pool $pool, $policy, $localRepo, $repositories)
    {
        if (!$this->update) {
            return;
        }

        $rootRefs = $this->package->getReferences();

        foreach ($localRepo->getCanonicalPackages() as $package) {
            // find similar packages (name/version) in pool
            $matches = $pool->whatProvides($package->getName(), new Constraint('=', $package->getVersion()), true);
            foreach ($matches as $index => $match) {
                // skip local packages
                if (!in_array($match->getRepository(), $repositories, true)) {
                    unset($matches[$index]);
                    continue;
                }

                $matches[$index] = $match->getId();
            }

            // select preferred package according to policy rules
            if ($matches && $matches = $policy->selectPreferredPackages($pool, array(), $matches)) {
                $newPackage = $pool->literalToPackage($matches[0]);

                // update the dist and source URLs
                $sourceUrl = $package->getSourceUrl();
                $newSourceUrl = $newPackage->getSourceUrl();
                $newReference = $newPackage->getSourceReference();

                if ($package->isDev() && isset($rootRefs[$package->getName()]) && $package->getSourceReference() === $rootRefs[$package->getName()]) {
                    $newReference = $rootRefs[$package->getName()];
                }

                $this->updatePackageUrl($package, $newSourceUrl, $newPackage->getSourceType(), $newReference, $newPackage->getDistUrl());

                if ($package instanceof CompletePackage && $newPackage instanceof CompletePackage) {
                    $package->setAbandoned($newPackage->getReplacementPackage() ?: $newPackage->isAbandoned());
                }

                $package->setDistMirrors($newPackage->getDistMirrors());
                $package->setSourceMirrors($newPackage->getSourceMirrors());
            }
        }
    }

    private function updatePackageUrl(PackageInterface $package, $sourceUrl, $sourceType, $sourceReference, $distUrl)
    {
        $oldSourceRef = $package->getSourceReference();

        if ($package->getSourceUrl() !== $sourceUrl) {
            $package->setSourceType($sourceType);
            $package->setSourceUrl($sourceUrl);
            $package->setSourceReference($sourceReference);
        }

        // only update dist url for github/bitbucket/gitlab dists as they use a combination of dist url + dist reference to install
        // but for other urls this is ambiguous and could result in bad outcomes
        if (preg_match('{^https?://(?:(?:www\.)?bitbucket\.org|(api\.)?github\.com|(?:www\.)?gitlab\.com)/}i', $distUrl)) {
            $package->setDistUrl($distUrl);
            $this->updateInstallReferences($package, $sourceReference);
        }

        if ($this->updateWhitelist && !$this->isUpdateable($package)) {
            $this->updateInstallReferences($package, $oldSourceRef);
        }
    }

    private function updateInstallReferences(PackageInterface $package, $reference)
    {
        if (!$reference) {
            return;
        }

        $package->setSourceReference($reference);

        if (preg_match('{^https?://(?:(?:www\.)?bitbucket\.org|(api\.)?github\.com|(?:www\.)?gitlab\.com)/}i', $package->getDistUrl())) {
            $package->setDistReference($reference);
            $package->setDistUrl(preg_replace('{(?<=/|sha=)[a-f0-9]{40}(?=/|$)}i', $reference, $package->getDistUrl()));
        } elseif ($package->getDistReference()) { // update the dist reference if there was one, but if none was provided ignore it
            $package->setDistReference($reference);
        }
    }

    /**
     * @param PlatformRepository $platformRepo
     * @param array              $aliases
     */
    private function aliasPlatformPackages(PlatformRepository $platformRepo, $aliases)
    {
        foreach ($aliases as $package => $versions) {
            foreach ($versions as $version => $alias) {
                $packages = $platformRepo->findPackages($package, $version);
                foreach ($packages as $package) {
                    $aliasPackage = new AliasPackage($package, $alias['alias_normalized'], $alias['alias']);
                    $aliasPackage->setRootPackageAlias(true);
                    $platformRepo->addPackage($aliasPackage);
                }
            }
        }
    }

    /**
     * @param  PackageInterface $package
     * @return bool
     */
    private function isUpdateable(PackageInterface $package)
    {
        if (!$this->updateWhitelist) {
            throw new \LogicException('isUpdateable should only be called when a whitelist is present');
        }

        foreach ($this->updateWhitelist as $whiteListedPattern => $void) {
            $patternRegexp = BasePackage::packageNameToRegexp($whiteListedPattern);
            if (preg_match($patternRegexp, $package->getName())) {
                return true;
            }
        }

        return false;
    }

    /**
     * @param  array $links
     * @return array
     */
    private function extractPlatformRequirements($links)
    {
        $platformReqs = array();
        foreach ($links as $link) {
            if (preg_match(PlatformRepository::PLATFORM_PACKAGE_REGEX, $link->getTarget())) {
                $platformReqs[$link->getTarget()] = $link->getPrettyConstraint();
            }
        }

        return $platformReqs;
    }

    /**
     * Adds all dependencies of the update whitelist to the whitelist, too.
     *
     * Packages which are listed as requirements in the root package will be
     * skipped including their dependencies, unless they are listed in the
     * update whitelist themselves or $whitelistAllDependencies is true.
     *
     * @param RepositoryInterface $localOrLockRepo Use the locked repo if available, otherwise installed repo will do
     *                                             As we want the most accurate package list to work with, and installed
     *                                             repo might be empty but locked repo will always be current.
     * @param array               $rootRequires    An array of links to packages in require of the root package
     * @param array               $rootDevRequires An array of links to packages in require-dev of the root package
     */
    private function whitelistUpdateDependencies($localOrLockRepo, array $rootRequires, array $rootDevRequires)
    {
        if (!$this->updateWhitelist) {
            return;
        }

        $rootRequires = array_merge($rootRequires, $rootDevRequires);

        $skipPackages = array();
        if (!$this->whitelistAllDependencies) {
            foreach ($rootRequires as $require) {
                $skipPackages[$require->getTarget()] = true;
            }
        }

        $repositorySet = new RepositorySet(array(), 'dev');
        $repositorySet->addRepository($localOrLockRepo);

        $seen = array();

        $rootRequiredPackageNames = array_keys($rootRequires);

        foreach ($this->updateWhitelist as $packageName => $void) {
            $packageQueue = new \SplQueue;

<<<<<<< HEAD
            $depPackages = $repositorySet->findPackages($packageName, null, false);

            $nameMatchesRequiredPackage = in_array($packageName, $requiredPackageNames, true);

=======
            $depPackages = $pool->whatProvides($packageName);
            $matchesByPattern = array();
>>>>>>> 81de5f82
            // check if the name is a glob pattern that did not match directly
            if (empty($depPackages)) {
                // add any installed package matching the whitelisted name/pattern
                $whitelistPatternSearchRegexp = BasePackage::packageNameToRegexp($packageName, '^%s$');
                foreach ($localOrLockRepo->search($whitelistPatternSearchRegexp) as $installedPackage) {
                    $matchesByPattern[] = $pool->whatProvides($installedPackage['name']);
                }

                // add root requirements which match the whitelisted name/pattern
                $whitelistPatternRegexp = BasePackage::packageNameToRegexp($packageName);
                foreach ($rootRequiredPackageNames as $rootRequiredPackageName) {
                    if (preg_match($whitelistPatternRegexp, $rootRequiredPackageName)) {
                        $nameMatchesRequiredPackage = true;
                        break;
                    }
                }
            }

            if (!empty($matchesByPattern)) {
                $depPackages = array_merge($depPackages, call_user_func_array('array_merge', $matchesByPattern));
            }

            if (count($depPackages) == 0 && !$nameMatchesRequiredPackage && !in_array($packageName, array('nothing', 'lock', 'mirrors'))) {
                $this->io->writeError('<warning>Package "' . $packageName . '" listed for update is not installed. Ignoring.</warning>');
            }

            foreach ($depPackages as $depPackage) {
                $packageQueue->enqueue($depPackage);
            }

            while (!$packageQueue->isEmpty()) {
                $package = $packageQueue->dequeue();
                if (isset($seen[spl_object_hash($package)])) {
                    continue;
                }

                $seen[spl_object_hash($package)] = true;
                $this->updateWhitelist[$package->getName()] = true;

                if (!$this->whitelistTransitiveDependencies && !$this->whitelistAllDependencies) {
                    continue;
                }

                $requires = $package->getRequires();

                foreach ($requires as $require) {
                    $requirePackages = $repositorySet->findPackages($require->getTarget(), null, false);

                    foreach ($requirePackages as $requirePackage) {
                        if (isset($this->updateWhitelist[$requirePackage->getName()])) {
                            continue;
                        }

                        if (isset($skipPackages[$requirePackage->getName()]) && !preg_match(BasePackage::packageNameToRegexp($packageName), $requirePackage->getName())) {
                            $this->io->writeError('<warning>Dependency "' . $requirePackage->getName() . '" is also a root requirement, but is not explicitly whitelisted. Ignoring.</warning>');
                            continue;
                        }

                        $packageQueue->enqueue($requirePackage);
                    }
                }
            }
        }
    }

    /**
     * Replace local repositories with InstalledArrayRepository instances
     *
     * This is to prevent any accidental modification of the existing repos on disk
     *
     * @param RepositoryManager $rm
     */
    private function mockLocalRepositories(RepositoryManager $rm)
    {
        $packages = array();
        foreach ($rm->getLocalRepository()->getPackages() as $package) {
            $packages[(string) $package] = clone $package;
        }
        foreach ($packages as $key => $package) {
            if ($package instanceof AliasPackage) {
                $alias = (string) $package->getAliasOf();
                $packages[$key] = new AliasPackage($packages[$alias], $package->getVersion(), $package->getPrettyVersion());
            }
        }
        $rm->setLocalRepository(
            new InstalledArrayRepository($packages)
        );
    }

    /**
     * Create Installer
     *
     * @param  IOInterface $io
     * @param  Composer    $composer
     * @return Installer
     */
    public static function create(IOInterface $io, Composer $composer)
    {
        return new static(
            $io,
            $composer->getConfig(),
            $composer->getPackage(),
            $composer->getDownloadManager(),
            $composer->getRepositoryManager(),
            $composer->getLocker(),
            $composer->getInstallationManager(),
            $composer->getEventDispatcher(),
            $composer->getAutoloadGenerator()
        );
    }

    /**
     * @param  RepositoryInterface $additionalInstalledRepository
     * @return $this
     */
    public function setAdditionalInstalledRepository(RepositoryInterface $additionalInstalledRepository)
    {
        $this->additionalInstalledRepository = $additionalInstalledRepository;

        return $this;
    }

    /**
     * Whether to run in drymode or not
     *
     * @param  bool      $dryRun
     * @return Installer
     */
    public function setDryRun($dryRun = true)
    {
        $this->dryRun = (bool) $dryRun;

        return $this;
    }

    /**
     * Checks, if this is a dry run (simulation mode).
     *
     * @return bool
     */
    public function isDryRun()
    {
        return $this->dryRun;
    }

    /**
     * prefer source installation
     *
     * @param  bool      $preferSource
     * @return Installer
     */
    public function setPreferSource($preferSource = true)
    {
        $this->preferSource = (bool) $preferSource;

        return $this;
    }

    /**
     * prefer dist installation
     *
     * @param  bool      $preferDist
     * @return Installer
     */
    public function setPreferDist($preferDist = true)
    {
        $this->preferDist = (bool) $preferDist;

        return $this;
    }

    /**
     * Whether or not generated autoloader are optimized
     *
     * @param  bool      $optimizeAutoloader
     * @return Installer
     */
    public function setOptimizeAutoloader($optimizeAutoloader = false)
    {
        $this->optimizeAutoloader = (bool) $optimizeAutoloader;
        if (!$this->optimizeAutoloader) {
            // Force classMapAuthoritative off when not optimizing the
            // autoloader
            $this->setClassMapAuthoritative(false);
        }

        return $this;
    }

    /**
     * Whether or not generated autoloader considers the class map
     * authoritative.
     *
     * @param  bool      $classMapAuthoritative
     * @return Installer
     */
    public function setClassMapAuthoritative($classMapAuthoritative = false)
    {
        $this->classMapAuthoritative = (bool) $classMapAuthoritative;
        if ($this->classMapAuthoritative) {
            // Force optimizeAutoloader when classmap is authoritative
            $this->setOptimizeAutoloader(true);
        }

        return $this;
    }

    /**
     * Whether or not generated autoloader considers APCu caching.
     *
     * @param  bool      $apcuAutoloader
     * @return Installer
     */
    public function setApcuAutoloader($apcuAutoloader = false)
    {
        $this->apcuAutoloader = (bool) $apcuAutoloader;

        return $this;
    }

    /**
     * update packages
     *
     * @param  bool      $update
     * @return Installer
     */
    public function setUpdate($update = true)
    {
        $this->update = (bool) $update;

        return $this;
    }

    /**
     * enables dev packages
     *
     * @param  bool      $devMode
     * @return Installer
     */
    public function setDevMode($devMode = true)
    {
        $this->devMode = (bool) $devMode;

        return $this;
    }

    /**
     * set whether to run autoloader or not
     *
     * This is disabled implicitly when enabling dryRun
     *
     * @param  bool      $dumpAutoloader
     * @return Installer
     */
    public function setDumpAutoloader($dumpAutoloader = true)
    {
        $this->dumpAutoloader = (bool) $dumpAutoloader;

        return $this;
    }

    /**
     * set whether to run scripts or not
     *
     * This is disabled implicitly when enabling dryRun
     *
     * @param  bool      $runScripts
     * @return Installer
     */
    public function setRunScripts($runScripts = true)
    {
        $this->runScripts = (bool) $runScripts;

        return $this;
    }

    /**
     * set the config instance
     *
     * @param  Config    $config
     * @return Installer
     */
    public function setConfig(Config $config)
    {
        $this->config = $config;

        return $this;
    }

    /**
     * run in verbose mode
     *
     * @param  bool      $verbose
     * @return Installer
     */
    public function setVerbose($verbose = true)
    {
        $this->verbose = (bool) $verbose;

        return $this;
    }

    /**
     * Checks, if running in verbose mode.
     *
     * @return bool
     */
    public function isVerbose()
    {
        return $this->verbose;
    }

    /**
     * set ignore Platform Package requirements
     *
     * @param  bool      $ignorePlatformReqs
     * @return Installer
     */
    public function setIgnorePlatformRequirements($ignorePlatformReqs = false)
    {
        $this->ignorePlatformReqs = (bool) $ignorePlatformReqs;

        return $this;
    }

    /**
     * restrict the update operation to a few packages, all other packages
     * that are already installed will be kept at their current version
     *
     * @param  array     $packages
     * @return Installer
     */
    public function setUpdateWhitelist(array $packages)
    {
        $this->updateWhitelist = array_flip(array_map('strtolower', $packages));

        return $this;
    }

    /**
     * Should dependencies of whitelisted packages (but not direct dependencies) be updated?
     *
     * This will NOT whitelist any dependencies that are also directly defined
     * in the root package.
     *
     * @param  bool      $updateTransitiveDependencies
     * @return Installer
     */
    public function setWhitelistTransitiveDependencies($updateTransitiveDependencies = true)
    {
        $this->whitelistTransitiveDependencies = (bool) $updateTransitiveDependencies;

        return $this;
    }

    /**
     * Should all dependencies of whitelisted packages be updated recursively?
     *
     * This will whitelist any dependencies of the whitelisted packages, including
     * those defined in the root package.
     *
     * @param  bool      $updateAllDependencies
     * @return Installer
     */
    public function setWhitelistAllDependencies($updateAllDependencies = true)
    {
        $this->whitelistAllDependencies = (bool) $updateAllDependencies;

        return $this;
    }

    /**
     * Should packages be preferred in a stable version when updating?
     *
     * @param  bool      $preferStable
     * @return Installer
     */
    public function setPreferStable($preferStable = true)
    {
        $this->preferStable = (bool) $preferStable;

        return $this;
    }

    /**
     * Should packages be preferred in a lowest version when updating?
     *
     * @param  bool      $preferLowest
     * @return Installer
     */
    public function setPreferLowest($preferLowest = true)
    {
        $this->preferLowest = (bool) $preferLowest;

        return $this;
    }

    /**
     * Should the lock file be updated when updating?
     *
     * This is disabled implicitly when enabling dryRun
     *
     * @param  bool      $writeLock
     * @return Installer
     */
    public function setWriteLock($writeLock = true)
    {
        $this->writeLock = (bool) $writeLock;

        return $this;
    }

    /**
     * Should the operations (package install, update and removal) be executed on disk?
     *
     * This is disabled implicitly when enabling dryRun
     *
     * @param  bool      $executeOperations
     * @return Installer
     */
    public function setExecuteOperations($executeOperations = true)
    {
        $this->executeOperations = (bool) $executeOperations;

        return $this;
    }

    /**
     * Should suggestions be skipped?
     *
     * @param  bool      $skipSuggest
     * @return Installer
     */
    public function setSkipSuggest($skipSuggest = true)
    {
        $this->skipSuggest = (bool) $skipSuggest;

        return $this;
    }

    /**
     * Disables plugins.
     *
     * Call this if you want to ensure that third-party code never gets
     * executed. The default is to automatically install, and execute
     * custom third-party installers.
     *
     * @return Installer
     */
    public function disablePlugins()
    {
        $this->installationManager->disablePlugins();

        return $this;
    }

    /**
     * @param  SuggestedPackagesReporter $suggestedPackagesReporter
     * @return Installer
     */
    public function setSuggestedPackagesReporter(SuggestedPackagesReporter $suggestedPackagesReporter)
    {
        $this->suggestedPackagesReporter = $suggestedPackagesReporter;

        return $this;
    }
}<|MERGE_RESOLUTION|>--- conflicted
+++ resolved
@@ -1311,21 +1311,15 @@
         foreach ($this->updateWhitelist as $packageName => $void) {
             $packageQueue = new \SplQueue;
 
-<<<<<<< HEAD
             $depPackages = $repositorySet->findPackages($packageName, null, false);
-
-            $nameMatchesRequiredPackage = in_array($packageName, $requiredPackageNames, true);
-
-=======
-            $depPackages = $pool->whatProvides($packageName);
             $matchesByPattern = array();
->>>>>>> 81de5f82
+
             // check if the name is a glob pattern that did not match directly
             if (empty($depPackages)) {
                 // add any installed package matching the whitelisted name/pattern
                 $whitelistPatternSearchRegexp = BasePackage::packageNameToRegexp($packageName, '^%s$');
                 foreach ($localOrLockRepo->search($whitelistPatternSearchRegexp) as $installedPackage) {
-                    $matchesByPattern[] = $pool->whatProvides($installedPackage['name']);
+                    $matchesByPattern[] = $repositorySet->findPackages($installedPackage['name'], null, false);
                 }
 
                 // add root requirements which match the whitelisted name/pattern
