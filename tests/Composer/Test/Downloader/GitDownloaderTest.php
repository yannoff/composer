--- conflicted
+++ resolved
@@ -283,19 +283,15 @@
             ->will($this->returnValue(0));
         $processExecutor->expects($this->at(4))
             ->method('execute')
-<<<<<<< HEAD
+            ->with($this->equalTo($this->winCompat($expectedGitUpdateCommand)), $this->equalTo(null), $this->equalTo($this->winCompat($this->workingDir)))
+            ->will($this->returnValue(0));
+        $processExecutor->expects($this->at(5))
+            ->method('execute')
+            ->with($this->equalTo('git branch -r'))
+            ->will($this->returnValue(0));
+        $processExecutor->expects($this->at(6))
+            ->method('execute')
             ->with($this->equalTo($this->winCompat("git checkout 'ref' -- && git reset --hard 'ref' --")), $this->equalTo(null), $this->equalTo($this->winCompat($this->workingDir)))
-=======
-            ->with($this->equalTo($expectedGitUpdateCommand))
-            ->will($this->returnValue(0));
-        $processExecutor->expects($this->at(5))
-            ->method('execute')
-            ->with($this->equalTo('git branch -r'))
-            ->will($this->returnValue(0));
-        $processExecutor->expects($this->at(6))
-            ->method('execute')
-            ->with($this->equalTo($this->winCompat("git checkout 'ref' -- && git reset --hard 'ref' --")), $this->equalTo(null), $this->equalTo($this->winCompat($tmpDir)))
->>>>>>> 9e30c9b4
             ->will($this->returnValue(0));
 
         $this->fs->ensureDirectoryExists($this->workingDir.'/.git');
