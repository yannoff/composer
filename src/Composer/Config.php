<?php

/*
 * This file is part of Composer.
 *
 * (c) Nils Adermann <naderman@naderman.de>
 *     Jordi Boggiano <j.boggiano@seld.be>
 *
 * For the full copyright and license information, please view the LICENSE
 * file that was distributed with this source code.
 */

namespace Composer;

use Composer\Config\ConfigSourceInterface;

/**
 * @author Jordi Boggiano <j.boggiano@seld.be>
 */
class Config
{
    const RELATIVE_PATHS = 1;

    public static $defaultConfig = array(
        'process-timeout' => 300,
        'use-include-path' => false,
        'preferred-install' => 'auto',
        'notify-on-install' => true,
        'github-protocols' => array('git', 'https', 'ssh'),
        'vendor-dir' => 'vendor',
        'bin-dir' => '{$vendor-dir}/bin',
        'cache-dir' => '{$home}/cache',
        'cache-files-dir' => '{$cache-dir}/files',
        'cache-repo-dir' => '{$cache-dir}/repo',
        'cache-vcs-dir' => '{$cache-dir}/vcs',
        'cache-ttl' => 15552000, // 6 months
        'cache-files-ttl' => null, // fallback to cache-ttl
        'cache-files-maxsize' => '300MiB',
        'discard-changes' => false,
        'autoloader-suffix' => null,
        'optimize-autoloader' => false,
        'classmap-authoritative' => false,
        'prepend-autoloader' => true,
        'github-domains' => array('github.com'),
<<<<<<< HEAD
        'disable-tls' => false,
        'cafile' => null,
=======
        'github-expose-hostname' => true,
        'store-auths' => 'prompt',
        // valid keys without defaults (auth config stuff):
        // github-oauth
        // http-basic
>>>>>>> 27ce5ec3
    );

    public static $defaultRepositories = array(
        'packagist' => array(
            'type' => 'composer',
            'url' => 'https?://packagist.org',
            'allow_ssl_downgrade' => true,
        )
    );

    private $config;
    private $baseDir;
    private $repositories;
    private $configSource;
    private $authConfigSource;
    private $useEnvironment;

    /**
     * @param boolean $useEnvironment Use COMPOSER_ environment variables to replace config settings
     */
    public function __construct($useEnvironment = true, $baseDir = null)
    {
        // load defaults
        $this->config = static::$defaultConfig;
        $this->repositories = static::$defaultRepositories;
        $this->useEnvironment = (bool) $useEnvironment;
        $this->baseDir = $baseDir;
    }

    public function setConfigSource(ConfigSourceInterface $source)
    {
        $this->configSource = $source;
    }

    public function getConfigSource()
    {
        return $this->configSource;
    }

    public function setAuthConfigSource(ConfigSourceInterface $source)
    {
        $this->authConfigSource = $source;
    }

    public function getAuthConfigSource()
    {
        return $this->authConfigSource;
    }

    /**
     * Merges new config values with the existing ones (overriding)
     *
     * @param array $config
     */
    public function merge($config)
    {
        // override defaults with given config
        if (!empty($config['config']) && is_array($config['config'])) {
            foreach ($config['config'] as $key => $val) {
                if (in_array($key, array('github-oauth', 'http-basic')) && isset($this->config[$key])) {
                    $this->config[$key] = array_merge($this->config[$key], $val);
                } else {
                    $this->config[$key] = $val;
                }
            }
        }

        if (!empty($config['repositories']) && is_array($config['repositories'])) {
            $this->repositories = array_reverse($this->repositories, true);
            $newRepos = array_reverse($config['repositories'], true);
            foreach ($newRepos as $name => $repository) {
                // disable a repository by name
                if (false === $repository) {
                    unset($this->repositories[$name]);
                    continue;
                }

                // disable a repository with an anonymous {"name": false} repo
                if (is_array($repository) && 1 === count($repository) && false === current($repository)) {
                    unset($this->repositories[key($repository)]);
                    continue;
                }

                // store repo
                if (is_int($name)) {
                    $this->repositories[] = $repository;
                } else {
                    $this->repositories[$name] = $repository;
                }
            }
            $this->repositories = array_reverse($this->repositories, true);
        }
    }

    /**
     * @return array
     */
    public function getRepositories()
    {
        return $this->repositories;
    }

    /**
     * Returns a setting
     *
     * @param  string            $key
     * @param  int               $flags Options (see class constants)
     * @throws \RuntimeException
     * @return mixed
     */
    public function get($key, $flags = 0)
    {
        switch ($key) {
            case 'vendor-dir':
            case 'bin-dir':
            case 'process-timeout':
            case 'cache-dir':
            case 'cache-files-dir':
            case 'cache-repo-dir':
            case 'cache-vcs-dir':
            case 'cafile':
                // convert foo-bar to COMPOSER_FOO_BAR and check if it exists since it overrides the local config
                $env = 'COMPOSER_' . strtoupper(strtr($key, '-', '_'));

                $val = rtrim($this->process($this->getComposerEnv($env) ?: $this->config[$key], $flags), '/\\');
                $val = preg_replace('#^(\$HOME|~)(/|$)#', rtrim(getenv('HOME') ?: getenv('USERPROFILE'), '/\\') . '/', $val);

                if (substr($key, -4) !== '-dir') {
                    return $val;
                }

                return ($flags & self::RELATIVE_PATHS == 1) ? $val : $this->realpath($val);

            case 'cache-ttl':
                return (int) $this->config[$key];

            case 'cache-files-maxsize':
                if (!preg_match('/^\s*([0-9.]+)\s*(?:([kmg])(?:i?b)?)?\s*$/i', $this->config[$key], $matches)) {
                    throw new \RuntimeException(
                        "Could not parse the value of 'cache-files-maxsize': {$this->config[$key]}"
                    );
                }
                $size = $matches[1];
                if (isset($matches[2])) {
                    switch (strtolower($matches[2])) {
                        case 'g':
                            $size *= 1024;
                            // intentional fallthrough
                        case 'm':
                            $size *= 1024;
                            // intentional fallthrough
                        case 'k':
                            $size *= 1024;
                            break;
                    }
                }

                return $size;

            case 'cache-files-ttl':
                if (isset($this->config[$key])) {
                    return (int) $this->config[$key];
                }

                return (int) $this->config['cache-ttl'];

            case 'home':
                return rtrim($this->process($this->config[$key], $flags), '/\\');

            case 'discard-changes':
                if ($env = $this->getComposerEnv('COMPOSER_DISCARD_CHANGES')) {
                    if (!in_array($env, array('stash', 'true', 'false', '1', '0'), true)) {
                        throw new \RuntimeException(
                            "Invalid value for COMPOSER_DISCARD_CHANGES: {$env}. Expected 1, 0, true, false or stash"
                        );
                    }
                    if ('stash' === $env) {
                        return 'stash';
                    }

                    // convert string value to bool
                    return $env !== 'false' && (bool) $env;
                }

                if (!in_array($this->config[$key], array(true, false, 'stash'), true)) {
                    throw new \RuntimeException(
                        "Invalid value for 'discard-changes': {$this->config[$key]}. Expected true, false or stash"
                    );
                }

                return $this->config[$key];

            case 'github-protocols':
                if (reset($this->config['github-protocols']) === 'http') {
                    throw new \RuntimeException('The http protocol for github is not available anymore, update your config\'s github-protocols to use "https", "git" or "ssh"');
                }

                return $this->config[$key];
                
            case 'disable-tls':
                return $this->config[$key] !== 'false' && (bool) $this->config[$key];

            default:
                if (!isset($this->config[$key])) {
                    return null;
                }

                return $this->process($this->config[$key], $flags);
        }
    }

    public function all($flags = 0)
    {
        $all = array(
            'repositories' => $this->getRepositories(),
        );
        foreach (array_keys($this->config) as $key) {
            $all['config'][$key] = $this->get($key, $flags);
        }

        return $all;
    }

    public function raw()
    {
        return array(
            'repositories' => $this->getRepositories(),
            'config' => $this->config,
        );
    }

    /**
     * Checks whether a setting exists
     *
     * @param  string $key
     * @return bool
     */
    public function has($key)
    {
        return array_key_exists($key, $this->config);
    }

    /**
     * Replaces {$refs} inside a config string
     *
     * @param  string $value a config string that can contain {$refs-to-other-config}
     * @param  int    $flags Options (see class constants)
     * @return string
     */
    private function process($value, $flags)
    {
        $config = $this;

        if (!is_string($value)) {
            return $value;
        }

        return preg_replace_callback('#\{\$(.+)\}#', function ($match) use ($config, $flags) {
            return $config->get($match[1], $flags);
        }, $value);
    }

    /**
     * Turns relative paths in absolute paths without realpath()
     *
     * Since the dirs might not exist yet we can not call realpath or it will fail.
     *
     * @param  string $path
     * @return string
     */
    private function realpath($path)
    {
        if (substr($path, 0, 1) === '/' || substr($path, 1, 1) === ':') {
            return $path;
        }

        return $this->baseDir . '/' . $path;
    }

    /**
     * Reads the value of a Composer environment variable
     *
     * This should be used to read COMPOSER_ environment variables
     * that overload config values.
     *
     * @param  string         $var
     * @return string|boolean
     */
    private function getComposerEnv($var)
    {
        if ($this->useEnvironment) {
            return getenv($var);
        }

        return false;
    }
}<|MERGE_RESOLUTION|>--- conflicted
+++ resolved
@@ -42,23 +42,20 @@
         'classmap-authoritative' => false,
         'prepend-autoloader' => true,
         'github-domains' => array('github.com'),
-<<<<<<< HEAD
         'disable-tls' => false,
         'cafile' => null,
-=======
         'github-expose-hostname' => true,
         'store-auths' => 'prompt',
         // valid keys without defaults (auth config stuff):
         // github-oauth
         // http-basic
->>>>>>> 27ce5ec3
     );
 
     public static $defaultRepositories = array(
         'packagist' => array(
             'type' => 'composer',
             'url' => 'https?://packagist.org',
-            'allow_ssl_downgrade' => true,
+            'allow_ssl_downgrade' => true, // TODO: check
         )
     );
 
