--- conflicted
+++ resolved
@@ -130,11 +130,8 @@
         $commands[] = new Command\ValidateCommand();
         $commands[] = new Command\ShowCommand();
         $commands[] = new Command\RequireCommand();
-<<<<<<< HEAD
         $commands[] = new Command\DumpAutoloadCommand();
-=======
         $commands[] = new Command\StatusCommand();
->>>>>>> aba2ab22
 
         if ('phar:' === substr(__FILE__, 0, 5)) {
             $commands[] = new Command\SelfUpdateCommand();
