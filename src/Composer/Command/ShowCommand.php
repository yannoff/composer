<?php

/*
 * This file is part of Composer.
 *
 * (c) Nils Adermann <naderman@naderman.de>
 *     Jordi Boggiano <j.boggiano@seld.be>
 *
 * For the full copyright and license information, please view the LICENSE
 * file that was distributed with this source code.
 */

namespace Composer\Command;

use Composer\Composer;
use Composer\Package\PackageInterface;
use Symfony\Component\Console\Input\InputInterface;
use Symfony\Component\Console\Input\InputArgument;
use Symfony\Component\Console\Input\InputOption;
use Symfony\Component\Console\Output\OutputInterface;
use Composer\Repository\CompositeRepository;
use Composer\Repository\PlatformRepository;
use Composer\Repository\ComposerRepository;
use Composer\Repository\RepositoryInterface;

/**
 * @author Robert Schönthal <seroscho@googlemail.com>
 * @author Jordi Boggiano <j.boggiano@seld.be>
 */
class ShowCommand extends Command
{
    protected function configure()
    {
        $this
            ->setName('show')
            ->setDescription('Show information about packages')
            ->setDefinition(array(
                new InputArgument('package', InputArgument::OPTIONAL, 'Package to inspect'),
                new InputArgument('version', InputArgument::OPTIONAL, 'Version to inspect'),
                new InputOption('installed', null, InputOption::VALUE_NONE, 'List installed packages only'),
                new InputOption('platform', null, InputOption::VALUE_NONE, 'List platform packages only'),
            ))
            ->setHelp(<<<EOT
The show command displays detailed information about a package, or
lists all packages available.

EOT
            )
        ;
    }

    protected function execute(InputInterface $input, OutputInterface $output)
    {
        // init repos
        $platformRepo = new PlatformRepository;
        if ($input->getOption('platform')) {
            $repos = $installedRepo = $platformRepo;
        } elseif ($input->getOption('installed')) {
            $composer = $this->getComposer();
            $repos = $installedRepo = $composer->getRepositoryManager()->getLocalRepository();
        } elseif ($composer = $this->getComposer(false)) {
            $localRepo = $composer->getRepositoryManager()->getLocalRepository();
            $installedRepo = new CompositeRepository(array($localRepo, $platformRepo));
            $repos = new CompositeRepository(array_merge(array($installedRepo), $composer->getRepositoryManager()->getRepositories()));
        } else {
            $output->writeln('No composer.json found in the current directory, showing packages from packagist.org');
            $installedRepo = $platformRepo;
            $repos = new CompositeRepository(array($installedRepo, new ComposerRepository(array('url' => 'http://packagist.org'))));
        }

        // show single package or single version
        if ($input->getArgument('package')) {
            $package = $this->getPackage($input, $output, $installedRepo, $repos);
            if (!$package) {
                throw new \InvalidArgumentException('Package '.$input->getArgument('package').' not found');
            }

            $this->printMeta($input, $output, $package, $installedRepo, $repos);
            $this->printLinks($input, $output, $package, 'requires');
            $this->printLinks($input, $output, $package, 'recommends');
            $this->printLinks($input, $output, $package, 'replaces');
            return;
        }

        // list packages
        $packages = array();
        foreach ($repos->getPackages() as $package) {
            if ($platformRepo->hasPackage($package)) {
                $type = '<info>platform</info>:';
            } elseif ($installedRepo->hasPackage($package)) {
                $type = '<info>installed</info>:';
            } else {
                $type = '<comment>available</comment>:';
            }
            if (isset($packages[$type][$package->getName()])
                && version_compare($packages[$type][$package->getName()]->getVersion(), $package->getVersion(), '>=')
            ) {
                continue;
            }
            $packages[$type][$package->getName()] = $package;
        }

        foreach (array('<info>platform</info>:', '<comment>available</comment>:', '<info>installed</info>:') as $type) {
            if (isset($packages[$type])) {
                $output->writeln($type);
                ksort($packages[$type]);
                foreach ($packages[$type] as $package) {
                    $output->writeln('  '.$package->getPrettyName() .' <comment>:</comment> '. strtok($package->getDescription(), "\r\n"));
                }
                $output->writeln('');
            }
        }
    }

    /**
     * finds a package by name and version if provided
     *
     * @param InputInterface $input
     * @return PackageInterface
     * @throws \InvalidArgumentException
     */
    protected function getPackage(InputInterface $input, OutputInterface $output, RepositoryInterface $installedRepo, RepositoryInterface $repos)
    {
        // we have a name and a version so we can use ::findPackage
        if ($input->getArgument('version')) {
            return $repos->findPackage($input->getArgument('package'), $input->getArgument('version'));
        }

        // check if we have a local installation so we can grab the right package/version
        foreach ($installedRepo->getPackages() as $package) {
            if ($package->getName() === $input->getArgument('package')) {
                return $package;
            }
        }

        // we only have a name, so search for the highest version of the given package
        $highestVersion = null;
        foreach ($repos->findPackages($input->getArgument('package')) as $package) {
            if (null === $highestVersion || version_compare($package->getVersion(), $highestVersion->getVersion(), '>=')) {
                $highestVersion = $package;
            }
        }

        return $highestVersion;
    }

    /**
     * prints package meta data
     */
    protected function printMeta(InputInterface $input, OutputInterface $output, PackageInterface $package, RepositoryInterface $installedRepo, RepositoryInterface $repos)
    {
        $output->writeln('<info>name</info>     : ' . $package->getPrettyName());
        $output->writeln('<info>descrip.</info> : ' . $package->getDescription());
        $this->printVersions($input, $output, $package, $installedRepo, $repos);
        $output->writeln('<info>type</info>     : ' . $package->getType());
<<<<<<< HEAD
        $output->writeln('<info>license</info>  : ' . implode(', ', $package->getLicense()));
=======
        $output->writeln('<info>names</info>    : ' . join(', ', $package->getNames()));
        $output->writeln('<info>keywords</info> : ' . join(', ', $package->getKeywords()));
>>>>>>> e6e90bb1
        $output->writeln('<info>source</info>   : ' . sprintf('[%s] <comment>%s</comment> %s', $package->getSourceType(), $package->getSourceUrl(), $package->getSourceReference()));
        $output->writeln('<info>dist</info>     : ' . sprintf('[%s] <comment>%s</comment> %s', $package->getDistType(), $package->getDistUrl(), $package->getDistReference()));
        $output->writeln('<info>names</info>    : ' . implode(', ', $package->getNames()));

        if ($package->getAutoload()) {
            $output->writeln("\n<info>autoload</info>");
            foreach ($package->getAutoload() as $type => $autoloads) {
                $output->writeln('<comment>' . $type . '</comment>');

                if ($type === 'psr-0') {
                    foreach ($autoloads as $name => $path) {
                        $output->writeln(($name ?: '*') . ' => ' . ($path ?: '.'));
                    }
                } elseif ($type === 'classmap') {
                    $output->writeln(implode(', ', $autoloads));
                }
            }
        }
    }

    /**
     * prints all available versions of this package and highlights the installed one if any
     */
    protected function printVersions(InputInterface $input, OutputInterface $output, PackageInterface $package, RepositoryInterface $installedRepo, RepositoryInterface $repos)
    {
        if ($input->getArgument('version')) {
            $output->writeln('<info>version</info>  : ' . $package->getPrettyVersion());
            return;
        }

        $versions = array();

        foreach ($repos->findPackages($package->getName()) as $version) {
            $versions[$version->getPrettyVersion()] = $version->getVersion();
        }

        uasort($versions, 'version_compare');

        $versions = implode(', ', array_keys(array_reverse($versions)));

        // highlight installed version
        if ($installedRepo->hasPackage($package)) {
            $versions = str_replace($package->getPrettyVersion(), '<info>* ' . $package->getPrettyVersion() . '</info>', $versions);
        }

        $output->writeln('<info>versions</info> : ' . $versions);
    }

    /**
     * print link objects
     *
     * @param string $linkType
     */
    protected function printLinks(InputInterface $input, OutputInterface $output, PackageInterface $package, $linkType)
    {
        if ($links = $package->{'get'.ucfirst($linkType)}()) {
            $output->writeln("\n<info>" . $linkType . "</info>");

            foreach ($links as $link) {
                $output->writeln($link->getTarget() . ' <comment>' . $link->getPrettyConstraint() . '</comment>');
            }
        }
    }
}<|MERGE_RESOLUTION|>--- conflicted
+++ resolved
@@ -151,14 +151,10 @@
     {
         $output->writeln('<info>name</info>     : ' . $package->getPrettyName());
         $output->writeln('<info>descrip.</info> : ' . $package->getDescription());
+        $output->writeln('<info>keywords</info> : ' . join(', ', $package->getKeywords()));
         $this->printVersions($input, $output, $package, $installedRepo, $repos);
         $output->writeln('<info>type</info>     : ' . $package->getType());
-<<<<<<< HEAD
         $output->writeln('<info>license</info>  : ' . implode(', ', $package->getLicense()));
-=======
-        $output->writeln('<info>names</info>    : ' . join(', ', $package->getNames()));
-        $output->writeln('<info>keywords</info> : ' . join(', ', $package->getKeywords()));
->>>>>>> e6e90bb1
         $output->writeln('<info>source</info>   : ' . sprintf('[%s] <comment>%s</comment> %s', $package->getSourceType(), $package->getSourceUrl(), $package->getSourceReference()));
         $output->writeln('<info>dist</info>     : ' . sprintf('[%s] <comment>%s</comment> %s', $package->getDistType(), $package->getDistUrl(), $package->getDistReference()));
         $output->writeln('<info>names</info>    : ' . implode(', ', $package->getNames()));
