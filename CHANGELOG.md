<<<<<<< HEAD
### [1.3.0-RC] - 2016-11-XX

  * Added `--minor-only` to the `outdated` command to only show updates to minor versions and ignore new major versions
  * Added workaround for xdebug performance impact by restarting PHP without xdebug automatically in case it is enabled
  * Added `COMPOSER_ALLOW_XDEBUG` env var to circumvent the xdebug-disabling behavior
  * Added `COMPOSER_MIRROR_PATH_REPOS` env var to force mirroring of path repositories vs symlinking
  * Added `php-debug` and `php-zts` virtual platform packages
  * Added `gitlab-token` auth config for GitLab private tokens
  * Fixed output from zip and rar leaking out when an error occured
  * Removed `hash` from composer.lock, only `content-hash` is now used which should reduce conflicts
  * Minor fixes and performance improvements
=======
### [1.2.4] - 2016-12-06

  * Fixed regression in output handling of scripts from 1.2.3
  * Fixed support for LibreSSL detection as lib-openssl
  * Fixed issue with Zend Guard in the autoloader bootstrapping
  * Fixed support for loading partial provider repositories
>>>>>>> 021facff

### [1.2.3] - 2016-12-01

  * Fixed bug in HgDriver failing to identify BitBucket repositories
  * Fixed support for loading partial provider repositories

### [1.2.2] - 2016-11-03

  * Fixed selection of packages based on stability to be independent from package repository order
  * Fixed POST_DEPENDENCIES_SOLVING not containing some operations in edge cases
  * Fixed issue handling GitLab URLs containing dots and other special characters
  * Fixed issue on Windows when running composer at the root of a drive
  * Minor fixes

### [1.2.1] - 2016-09-12

  * Fixed edge case issues with the static autoloader
  * Minor fixes

### [1.2.0] - 2016-07-19

  * Security: Fixed [httpoxy](https://httpoxy.org/) vulnerability
  * Fixed `home` command to avoid rogue output on unix
  * Fixed output of git clones to clearly state when clones are from cache
  * (from 1.2 RC) Fixed ext-network-ipv6 to be php-ipv6

### [1.2.0-RC] - 2016-07-04

  * Added caching of git repositories if you have git 2.3+ installed. Repositories will now be cached once and then cloned from local cache so subsequent installs should be faster
  * Added detection of HEAD changes to the `status` command. If you `git checkout X` in a vendor directory for example it will tell you that it is not at the version that was installed
  * Added a virtual `php-ipv6` extension to require PHP compiled with IPv6 support
  * Added `--no-suggest` to `install` and `update` commands to skip output of suggestions at the end
  * Added `--type` to the `search` command to restrict to a given package type
  * Added fossil support as alternative to git/svn/.. for package downloads
  * Improved BitBucket OAuth support
  * Added support for blocking cache operations using COMPOSER_CACHE_DIR=/dev/null (or NUL on windows)
  * Added support for using declare(strict_types=1) in plugins
  * Added `--prefer-stable` and `--prefer-lowest` to the `require` command
  * Added `--no-scripts` to the `require` and `remove` commands
  * Added `_comment` top level key to the schema to endorse using it as a place to store comments (it can be a string or array of strings)
  * Added support for justinrainbow/json-schema 2.0
  * Fixed binaries not being re-installed if deleted by users or the bin-dir changes. `update` and `install` will now re-install them
  * Many minor UX and docs improvements

### [1.1.3] - 2016-06-26

  * Fixed bitbucket oauth instructions
  * Fixed version parsing issue
  * Fixed handling of bad proxies that modify JSON content on the fly

### [1.1.2] - 2016-05-31

  * Fixed degraded mode issue when accessing packagist.org
  * Fixed GitHub access_token being added on subsequent requests in case of redirections
  * Fixed exclude-from-classmap not working in some circumstances
  * Fixed openssl warning preventing the use of config command for disabling tls

### [1.1.1] - 2016-05-17

  * Fixed regression in handling of #reference which made it update every time
  * Fixed dev platform requirements being required even in --no-dev install from a lock file
  * Fixed parsing of extension versions that do not follow valid numbers, we now try to parse x.y.z and ignore the rest
  * Fixed exact constraints warnings appearing for 0.x versions
  * Fixed regression in the `remove` command

### [1.1.0] - 2016-05-10

  * Added fallback to SSH for https bitbucket URLs
  * Added BaseCommand::isProxyCommand that can be overridden to mark a command as being a mere proxy, which helps avoid duplicate warnings etc on composer startup
  * Fixed archiving generating long paths in zip files on Windows

### [1.1.0-RC] - 2016-04-29

  * Added ability for plugins to register their own composer commands
  * Optimized the autoloader initialization using static loading on PHP 5.6 and above, this reduces the load time for large classmaps to almost nothing
  * Added `--latest` to `show` command to show the latest version available of your dependencies
  * Added `--outdated` to `show` command an `composer outdated` alias for it, to show only packages in need of update
  * Added `--direct` to `show` and `outdated` commands to show only your direct dependencies in the listing
  * Added support for editing all top-level properties (name, minimum-stability, ...) as well as extra values via the `config` command
  * Added abandoned state warning to the `show` and `outdated` commands when listing latest packages
  * Added support for `~/` and `$HOME/` in the path repository paths
  * Added support for wildcards in the `show` command package filter, e.g. `composer show seld/*`
  * Added ability to call composer itself from scripts via `@composer ...`
  * Added untracked files detection to the `status` command
  * Added warning to `validate` command when using exact-version requires
  * Added warning once per domain when accessing insecure URLs with secure-http disabled
  * Added a dependency on composer/ca-bundle (extracted CA bundle management to a standalone lib)
  * Added support for empty directories when archiving to tar
  * Added an `init` event for plugins to react to, which occurs right after a Composer instance is fully initialized
  * Added many new detections of problems in the `why-not`/`prohibits` command to figure out why something does not get installed in the expected version
  * Added a deprecation notice for script event listeners that use legacy script classes
  * Fixed abandoned state not showing up if you had a package installed before it was marked abandoned
  * Fixed --no-dev updates creating an incomplete lock file, everything is now always resolved on update
  * Fixed partial updates in case the vendor dir was not up to date with the lock file

### [1.0.3] - 2016-04-29

  * Security: Fixed possible command injection from the env vars into our sudo detection
  * Fixed interactive authentication with gitlab
  * Fixed class name replacement in plugins
  * Fixed classmap generation mistakenly detecting anonymous classes
  * Fixed auto-detection of stability flags in complex constraints like `2.0-dev || ^1.5`
  * Fixed content-length handling when redirecting to very small responses

### [1.0.2] - 2016-04-21

  * Fixed regression in 1.0.1 on systems with mbstring.func_overload enabled
  * Fixed regression in 1.0.1 that made dev packages update to the latest reference even if not whitelisted in a partial update
  * Fixed init command ignoring the COMPOSER env var for choosing the json file name
  * Fixed error reporting bug when the dependency resolution fails
  * Fixed handling of `$` sign in composer config command in some cases it could corrupt the json file

### [1.0.1] - 2016-04-18

  * Fixed URL updating when a package's URL changes, composer.lock now contains the right URL including correct reference
  * Fixed URL updating of the origin git remote as well for packages installed as git clone
  * Fixed binary .bat files generated from linux being incompatible with windows cmd
  * Fixed handling of paths with trailing slashes in path repository
  * Fixed create-project not using platform config when selecting a package
  * Fixed self-update not showing the channel it uses to perform the update
  * Fixed file downloads not failing loudly when the content does not match the Content-Length header
  * Fixed secure-http detecting some malformed URLs as insecure
  * Updated CA bundle

### [1.0.0] - 2016-04-05

  * Added support for bitbucket-oauth configuration
  * Added warning when running composer as super user, set COMPOSER_ALLOW_SUPERUSER=1 to hide the warning if you really must
  * Added PluginManager::getGlobalComposer getter to retrieve the global instance (which can be null!)
  * Fixed dependency solver error reporting in many cases it now shows you proper errors instead of just saying a package does not exist
  * Fixed output of failed downloads appearing as 100% done instead of Failed
  * Fixed handling of empty directories when archiving, they are not skipped anymore
  * Fixed installation of broken plugins corrupting the vendor state when combined with symlinked path repositories

### [1.0.0-beta2] - 2016-03-27

  * Break: The `install` command now turns into an `update` command automatically if you have no composer.lock. This was done only half-way before which caused inconsistencies
  * Break: By default the `remove` command now removes dependencies as well, and --update-with-dependencies is deprecated. Use --no-update-with-dependencies to get old behavior
  * Added support for update channels in `self-update`. All users will now update to stable builds by default. Run `self-update` with `--snapshot`, `--preview` or `--stable` to switch between update channels.
  * Added support for SSL_CERT_DIR env var and openssl.capath ini value
  * Added some conflict detection in `why-not` command
  * Added suggestion of root package's suggests in `create-project` command
  * Fixed `create-project` ignoring --ignore-platform-reqs when choosing a version of the package
  * Fixed `search` command in a directory without composer.json
  * Fixed path repository handling of symlinks on windows
  * Fixed PEAR repo handling to prefer HTTPS mirrors over HTTP ones
  * Fixed handling of Path env var on Windows, only PATH was accepted before
  * Small error reporting and docs improvements

### [1.0.0-beta1] - 2016-03-03

  * Break: By default we now disable any non-secure protocols (http, git, svn). This may lead to issues if you rely on those. See `secure-http` config option.
  * Break: `show` / `list` command now only show installed packages by default. An `--all` option is added to show all packages.
  * Added VCS repo support for the GitLab API, see also `gitlab-oauth` and `gitlab-domains` config options
  * Added `prohibits` / `why-not` command to show what blocks an upgrade to a given package:version pair
  * Added --tree / -t to the `show` command to see all your installed packages in a tree view
  * Added --interactive / -i to the `update` command, which lets you pick packages to update interactively
  * Added `exec` command to run binaries while having bin-dir in the PATH for convenience
  * Added --root-reqs to the `update` command to update only your direct, first degree dependencies
  * Added `cafile` and `capath` config options to control HTTPS certificate authority
  * Added pubkey verification of composer.phar when running self-update
  * Added possibility to configure per-package `preferred-install` types for more flexibility between prefer-source and prefer-dist
  * Added unpushed-changes detection when updating dependencies and in the `status` command
  * Added COMPOSER_AUTH env var that lets you pass a json configuration like the auth.json file
  * Added `secure-http` and `disable-tls` config options to control HTTPS/HTTP
  * Added warning when Xdebug is enabled as it reduces performance quite a bit, hide it with COMPOSER_DISABLE_XDEBUG_WARN=1 if you must
  * Added duplicate key detection when loading composer.json
  * Added `sort-packages` config option to force sorting of the requirements when using the `require` command
  * Added support for the XDG Base Directory spec on linux
  * Added XzDownloader for xz file support
  * Fixed SSL support to fully verify peers in all PHP versions, unsecure HTTP is also disabled by default
  * Fixed stashing and cleaning up of untracked files when updating packages
  * Fixed plugins being enabled after installation even when --no-plugins
  * Many small bug fixes and additions

### [1.0.0-alpha11] - 2015-11-14

  * Added config.platform to let you specify what your target environment looks like and make sure you do not inadvertently install dependencies that would break it
  * Added `exclude-from-classmap` in the autoload config that lets you ignore sub-paths of classmapped directories, or psr-0/4 directories when building optimized autoloaders
  * Added `path` repository type to install/symlink packages from local paths
  * Added possibility to reference script handlers from within other handlers using @script-name to reduce duplication
  * Added `suggests` command to show what packages are suggested, use -v to see more details
  * Added `content-hash` inside the composer.lock to restrict the warnings about outdated lock file to some specific changes in the composer.json file
  * Added `archive-format` and `archive-dir` config options to specify default values for the archive command
  * Added --classmap-authoritative to `install`, `update`, `require`, `remove` and `dump-autoload` commands, forcing the optimized classmap to be authoritative
  * Added -A / --with-dependencies to the `validate` command to allow validating all your dependencies recursively
  * Added --strict to the `validate` command to treat any warning as an error that then returns a non-zero exit code
  * Added a dependency on composer/semver, which is the externalized lib for all the version constraints parsing and handling
  * Added support for classmap autoloading to load plugin classes and script handlers
  * Added `bin-compat` config option that if set to `full` will create .bat proxy for binaries even if Composer runs in a linux VM
  * Added SPDX 2.0 support, and externalized that in a composer/spdx-licenses lib
  * Added warnings when the classmap autoloader finds duplicate classes
  * Added --file to the `archive` command to choose the filename
  * Added Ctrl+C handling in create-project to cancel the operation cleanly
  * Fixed version guessing to use ^ always, default to stable versions, and avoid versions that require a higher php version than you have
  * Fixed the lock file switching back and forth between old and new URL when a package URL is changed and many people run updates
  * Fixed partial updates updating things they shouldn't when the current vendor dir was out of date with the lock file
  * Fixed PHAR file creation to be more reproducible and always generate the exact same phar file from a given source
  * Fixed issue when checking out git branches or tags that are also the name of a file in the repo
  * Many minor fixes and documentation additions and UX improvements

### [1.0.0-alpha10] - 2015-04-14

  * Break: The following event classes are deprecated and you should update your script handlers to use the new ones in type hints:
    - `Composer\Script\CommandEvent` is deprecated, use `Composer\Script\Event`
    - `Composer\Script\PackageEvent` is deprecated, use `Composer\Installer\PackageEvent`
  * Break: Output is now split between stdout and stderr. Any irrelevant output to each command is on stderr as per unix best practices.
  * Added support for npm-style semver operators (`^` and `-` ranges, ` ` = AND, `||` = OR)
  * Added --prefer-lowest to `update` command to allow testing a package with the lowest declared dependencies
  * Added support for parsing semver build metadata `+anything` at the end of versions
  * Added --sort-packages option to `require` command for sorting dependencies
  * Added --no-autoloader to `install` and `update` commands to skip autoload generation
  * Added --list to `run-script` command to see available scripts
  * Added --absolute to `config` command to get back absolute paths
  * Added `classmap-authoritative` config option, if enabled only the classmap info will be used by the composer autoloader
  * Added support for branch-alias on numeric branches
  * Added support for the `https_proxy`/`HTTPS_PROXY` env vars used only for https URLs
  * Added support for using real composer repos as local paths in `create-project` command
  * Added --no-dev to `licenses` command
  * Added support for PHP 7.0 nightly builds
  * Fixed detection of stability when parsing multiple constraints
  * Fixed installs from lock file containing updated composer.json requirement
  * Fixed the autoloader suffix in vendor/autoload.php changing in every build
  * Many minor fixes, documentation additions and UX improvements

### [1.0.0-alpha9] - 2014-12-07

  * Added `remove` command to do the reverse of `require`
  * Added --ignore-platform-reqs to `install`/`update` commands to install even if you are missing a php extension or have an invalid php version
  * Added a warning when abandoned packages are being installed
  * Added auto-selection of the version constraint in the `require` command, which can now be used simply as `composer require foo/bar`
  * Added ability to define custom composer commands using scripts
  * Added `browse` command to open a browser to the given package's repo URL (or homepage with `-H`)
  * Added an `autoload-dev` section to declare dev-only autoload rules + a --no-dev flag to dump-autoload
  * Added an `auth.json` file, with `store-auths` config option
  * Added a `http-basic` config option to store login/pwds to hosts
  * Added failover to source/dist and vice-versa in case a download method fails
  * Added --path (-P) flag to the show command to see the install path of packages
  * Added --update-with-dependencies and --update-no-dev flags to the require command
  * Added `optimize-autoloader` config option to force the `-o` flag from the config
  * Added `clear-cache` command
  * Added a GzipDownloader to download single gzipped files
  * Added `ssh` support in the `github-protocols` config option
  * Added `pre-dependencies-solving` and `post-dependencies-solving` events
  * Added `pre-archive-cmd` and `post-archive-cmd` script events to the `archive` command
  * Added a `no-api` flag to GitHub VCS repos to skip the API but still get zip downloads
  * Added http-basic auth support for private git repos not on github
  * Added support for autoloading `.hh` files when running HHVM
  * Added support for PHP 5.6
  * Added support for OTP auth when retrieving a GitHub API key
  * Fixed isolation of `files` autoloaded scripts to ensure they can not affect anything
  * Improved performance of solving dependencies
  * Improved SVN and Perforce support
  * A boatload of minor fixes, documentation additions and UX improvements

### [1.0.0-alpha8] - 2014-01-06

  * Break: The `install` command now has --dev enabled by default. --no-dev can be used to install without dev requirements
  * Added `composer-plugin` package type to allow extensibility, and deprecated `composer-installer`
  * Added `psr-4` autoloading support and deprecated `target-dir` since it is a better alternative
  * Added --no-plugins flag to replace --no-custom-installers where available
  * Added `global` command to operate Composer in a user-global directory
  * Added `licenses` command to list the license of all your dependencies
  * Added `pre-status-cmd` and `post-status-cmd` script events to the `status` command
  * Added `post-root-package-install` and `post-create-project-cmd` script events to the `create-project` command
  * Added `pre-autoload-dump` script event
  * Added --rollback flag to self-update
  * Added --no-install flag to create-project to skip installing the dependencies
  * Added a `hhvm` platform package to require Facebook's HHVM implementation of PHP
  * Added `github-domains` config option to allow using GitHub Enterprise with Composer's GitHub support
  * Added `prepend-autoloader` config option to allow appending Composer's autoloader instead of the default prepend behavior
  * Added Perforce support to the VCS repository
  * Added a vendor/composer/autoload_files.php file that lists all files being included by the files autoloader
  * Added support for the `no_proxy` env var and other proxy support improvements
  * Added many robustness tweaks to make sure zip downloads work more consistently and corrupted caches are invalidated
  * Added the release date to `composer -V` output
  * Added `autoloader-suffix` config option to allow overriding the randomly generated autoloader class suffix
  * Fixed BitBucket API usage
  * Fixed parsing of inferred stability flags that are more stable than the minimum stability
  * Fixed installation order of plugins/custom installers
  * Fixed tilde and wildcard version constraints to be more intuitive regarding stabilities
  * Fixed handling of target-dir changes when updating packages
  * Improved performance of the class loader
  * Improved memory usage and performance of solving dependencies
  * Tons of minor bug fixes and improvements

### [1.0.0-alpha7] - 2013-05-04

  * Break: For forward compatibility, you should change your deployment scripts to run `composer install --no-dev`. The install command will install dev dependencies by default starting in the next release
  * Break: The `update` command now has --dev enabled by default. --no-dev can be used to update without dev requirements, but it will create an incomplete lock file and is discouraged
  * Break: Removed support for lock files created before 2012-09-15 due to their outdated unusable format
  * Added `prefer-stable` flag to pick stable packages over unstable ones when possible
  * Added `preferred-install` config option to always enable --prefer-source or --prefer-dist
  * Added `diagnose` command to to system/network checks and find common problems
  * Added wildcard support in the update whitelist, e.g. to update all packages of a vendor do `composer update vendor/*`
  * Added `archive` command to archive the current directory or a given package
  * Added `run-script` command to manually trigger scripts
  * Added `proprietary` as valid license identifier for non-free code
  * Added a `php-64bit` platform package that you can require to force a 64bit php
  * Added a `lib-ICU` platform package
  * Added a new official package type `project` for project-bootstrapping packages
  * Added zip/dist local cache to speed up repetitive installations
  * Added `post-autoload-dump` script event
  * Added `Event::getDevMode` to let script handlers know if dev requirements are being installed
  * Added `discard-changes` config option to control the default behavior when updating "dirty" dependencies
  * Added `use-include-path` config option to make the autoloader look for files in the include path too
  * Added `cache-ttl`, `cache-files-ttl` and `cache-files-maxsize` config option
  * Added `cache-dir`, `cache-files-dir`, `cache-repo-dir` and `cache-vcs-dir` config option
  * Added support for using http(s) authentication to non-github repos
  * Added support for using multiple autoloaders at once (e.g. PHPUnit + application both using Composer autoloader)
  * Added support for .inc files for classmap autoloading (legacy support, do not do this on new projects!)
  * Added support for version constraints in show command, e.g. `composer show monolog/monolog 1.4.*`
  * Added support for svn repositories containing packages in a deeper path (see package-path option)
  * Added an `artifact` repository to scan a directory containing zipped packages
  * Added --no-dev flag to `install` and `update` commands
  * Added --stability (-s) flag to create-project to lower the required stability
  * Added --no-progress to `install` and `update` to hide the progress indicators
  * Added --available (-a) flag to the `show` command to display only available packages
  * Added --name-only (-N) flag to the `show` command to show only package names (one per line, no formatting)
  * Added --optimize-autoloader (-o) flag to optimize the autoloader from the `install` and `update` commands
  * Added -vv and -vvv flags to get more verbose output, can be useful to debug some issues
  * Added COMPOSER_NO_INTERACTION env var to do the equivalent of --no-interaction (should be set on build boxes, CI, PaaS)
  * Added PHP 5.2 compatibility to the autoloader configuration files so they can be used to configure another autoloader
  * Fixed handling of platform requirements of the root package when installing from lock
  * Fixed handling of require-dev dependencies
  * Fixed handling of unstable packages that should be downgraded to stable packages when updating to new version constraints
  * Fixed parsing of the `~` operator combined with unstable versions
  * Fixed the `require` command corrupting the json if the new requirement was invalid
  * Fixed support of aliases used together with `<version>#<reference>` constraints
  * Improved output of dependency solver problems by grouping versions of a package together
  * Improved performance of classmap generation
  * Improved mercurial support in various places
  * Improved lock file format to minimize unnecessary diffs
  * Improved the `config` command to support all options
  * Improved the coverage of the `validate` command
  * Tons of minor bug fixes and improvements

### [1.0.0-alpha6] - 2012-10-23

  * Schema: Added ability to pass additional options to repositories (i.e. ssh keys/client certificates to secure private repos)
  * Schema: Added a new `~` operator that should be preferred over `>=`, see http://getcomposer.org/doc/01-basic-usage.md#package-versions
  * Schema: Version constraints `<x.y` are assumed to be `<x.y-dev` unless specified as `<x.y-stable` to reduce confusion
  * Added `config` command to edit/list config values, including --global switch for system config
  * Added OAuth token support for the GitHub API
  * Added ability to specify CLI commands as scripts in addition to PHP callbacks
  * Added --prefer-dist flag to force installs of dev packages from zip archives instead of clones
  * Added --working-dir (-d) flag to change the working directory
  * Added --profile flag to all commands to display execution time and memory usage
  * Added `github-protocols` config key to define the order of preferred protocols for github.com clones
  * Added ability to interactively reset changes to vendor dirs while updating
  * Added support for hg bookmarks in the hg driver
  * Added support for svn repositories not following the standard trunk/branch/tags scheme
  * Fixed git clones of dev versions so that you end up on a branch and not in detached HEAD
  * Fixed "Package not installed" issues with --dev installs
  * Fixed the lock file format to be a snapshot of all the package info at the time of update
  * Fixed order of autoload requires to follow package dependencies
  * Fixed rename() failures with "Access denied" on windows
  * Improved memory usage to be more reasonable and not grow with the repository size
  * Improved performance and memory usage of installs from composer.lock
  * Improved performance of a few essential code paths
  * Many bug small fixes and docs improvements

### [1.0.0-alpha5] - 2012-08-18

  * Added `dump-autoload` command to only regenerate the autoloader
  * Added --optimize to `dump-autoload` to generate a more performant classmap-based autoloader for production
  * Added `status` command to show if any source-installed dependency has local changes, use --verbose to see changed files
  * Added --verbose flag to `install` and `update` that shows the new commits when updating source-installed dependencies
  * Added --no-update flag to `require` to only modify the composer.json file but skip the update
  * Added --no-custom-installers and --no-scripts to `install`, `update` and `create-project` to prevent all automatic code execution
  * Added support for installing archives that contain only a single file
  * Fixed APC related issues in the autoload script on high load websites
  * Fixed installation of branches containing capital letters
  * Fixed installation of custom dev versions/branches
  * Improved the coverage of the `validate` command
  * Improved PEAR scripts/binaries support
  * Improved and fixed the output of various commands
  * Improved error reporting on network failures and some other edge cases
  * Various minor bug fixes and docs improvements

### [1.0.0-alpha4] - 2012-07-04

  * Break: The default `minimum-stability` is now `stable`, [read more](https://groups.google.com/d/topic/composer-dev/_g3ASeIFlrc/discussion)
  * Break: Custom installers now receive the IO instance and a Composer instance in their constructor
  * Schema: Added references for dev versions, requiring `dev-master#abcdef` for example will force the abcdef commit
  * Schema: Added `support` key with some more metadata (email, issues, forum, wiki, irc, source)
  * Schema: Added `!=` operator for version constraints in `require`/`require-dev`
  * Added a recommendation for package names to be `lower-cased/with-dashes`, it will be enforced for new packages on Pacakgist
  * Added `require` command to add a package to your requirements and install it
  * Added a whitelist to `update`. Calling `composer update foo/bar foo/baz` allows you to update only those packages
  * Added support for overriding repositories in the system config (define repositories in ~/.composer/config.json)
  * Added `lib-*` packages to the platform repository, e.g. `lib-pcre` contains the pcre version
  * Added caching of GitHub metadata (faster startup time with custom GitHub VCS repos)
  * Added caching of SVN metadata (faster startup time with custom SVN VCS repos)
  * Added support for file:// URLs to GitDriver
  * Added --self flag to the `show` command to display the infos of the root package
  * Added --dev flag to `create-project` command
  * Added --no-scripts to `install` and `update` commands to avoid triggering the scripts
  * Added `COMPOSER_ROOT_VERSION` env var to specify the version of the root package (fixes some edge cases)
  * Added support for multiple custom installers in one package
  * Added files autoloading method which requires files on every request, e.g. to load functional code
  * Added automatic recovery for lock files that contain references to rewritten (force pushed) commits
  * Improved PEAR repositories support and package.xml extraction
  * Improved and fixed the output of various commands
  * Fixed the order of installation of requirements (they are always installed before the packages requiring them)
  * Cleaned up / refactored the dependency solver code as well as the output for unsolvable requirements
  * Various bug fixes and docs improvements

### [1.0.0-alpha3] - 2012-05-13

  * Schema: Added `require-dev` for development-time requirements (tests, etc), install with --dev
  * Schema: Added author.role to list the author's role in the project
  * Schema: Added `minimum-stability` + `@<stability>` flags in require for restricting packages to a certain stability
  * Schema: Removed `recommend`
  * Schema: `suggest` is now informational and can use any description for a package, not only a constraint
  * Break: vendor/.composer/autoload.php has been moved to vendor/autoload.php, other files are now in vendor/composer/
  * Added caching of repository metadata (faster startup times & failover if packagist is down)
  * Added removal of packages that are not needed anymore
  * Added include_path support for legacy projects that are full of require_once statements
  * Added installation notifications API to allow better statistics on Composer repositories
  * Added support for proxies that require authentication
  * Added support for private github repositories over https
  * Added autoloading support for root packages that use target-dir
  * Added awareness of the root package presence and support for it's provide/replace/conflict keys
  * Added IOInterface::isDecorated to test for colored output support
  * Added validation of licenses based on the [SPDX registry](http://www.spdx.org/licenses/)
  * Improved repository protocol to have large cacheable parts
  * Fixed various bugs relating to package aliasing, proxy configuration, binaries
  * Various bug fixes and docs improvements

### [1.0.0-alpha2] - 2012-04-03

  * Added `create-project` command to install a project from scratch with composer
  * Added automated `classmap` autoloading support for non-PSR-0 compliant projects
  * Added human readable error reporting when deps can not be solved
  * Added support for private GitHub and SVN repositories (use --no-interaction for CI)
  * Added "file" downloader type to download plain files
  * Added support for authentication with svn repositories
  * Added autoload support for PEAR repositories
  * Improved clones from GitHub which now automatically select between git/https/http protocols
  * Improved `validate` command to give more feedback
  * Improved the `search` & `show` commands output
  * Removed dependency on filter_var
  * Various robustness & error handling improvements, docs fixes and more bug fixes

### 1.0.0-alpha1 - 2012-03-01

  * Initial release

<<<<<<< HEAD
[1.3.0-RC]: https://github.com/composer/composer/compare/1.2.3...1.3.0-RC
=======
[1.2.4]: https://github.com/composer/composer/compare/1.2.3...1.2.4
>>>>>>> 021facff
[1.2.3]: https://github.com/composer/composer/compare/1.2.2...1.2.3
[1.2.2]: https://github.com/composer/composer/compare/1.2.1...1.2.2
[1.2.1]: https://github.com/composer/composer/compare/1.2.0...1.2.1
[1.2.0]: https://github.com/composer/composer/compare/1.2.0-RC...1.2.0
[1.2.0-RC]: https://github.com/composer/composer/compare/1.1.3...1.2.0-RC
[1.1.3]: https://github.com/composer/composer/compare/1.1.2...1.1.3
[1.1.2]: https://github.com/composer/composer/compare/1.1.1...1.1.2
[1.1.1]: https://github.com/composer/composer/compare/1.1.0...1.1.1
[1.1.0]: https://github.com/composer/composer/compare/1.0.3...1.1.0
[1.1.0-RC]: https://github.com/composer/composer/compare/1.0.3...1.1.0-RC
[1.0.3]: https://github.com/composer/composer/compare/1.0.2...1.0.3
[1.0.2]: https://github.com/composer/composer/compare/1.0.1...1.0.2
[1.0.1]: https://github.com/composer/composer/compare/1.0.0...1.0.1
[1.0.0]: https://github.com/composer/composer/compare/1.0.0-beta2...1.0.0
[1.0.0-beta2]: https://github.com/composer/composer/compare/1.0.0-beta1...1.0.0-beta2
[1.0.0-beta1]: https://github.com/composer/composer/compare/1.0.0-alpha11...1.0.0-beta1
[1.0.0-alpha11]: https://github.com/composer/composer/compare/1.0.0-alpha10...1.0.0-alpha11
[1.0.0-alpha10]: https://github.com/composer/composer/compare/1.0.0-alpha9...1.0.0-alpha10
[1.0.0-alpha9]: https://github.com/composer/composer/compare/1.0.0-alpha8...1.0.0-alpha9
[1.0.0-alpha8]: https://github.com/composer/composer/compare/1.0.0-alpha7...1.0.0-alpha8
[1.0.0-alpha7]: https://github.com/composer/composer/compare/1.0.0-alpha6...1.0.0-alpha7
[1.0.0-alpha6]: https://github.com/composer/composer/compare/1.0.0-alpha5...1.0.0-alpha6
[1.0.0-alpha5]: https://github.com/composer/composer/compare/1.0.0-alpha4...1.0.0-alpha5
[1.0.0-alpha4]: https://github.com/composer/composer/compare/1.0.0-alpha3...1.0.0-alpha4
[1.0.0-alpha3]: https://github.com/composer/composer/compare/1.0.0-alpha2...1.0.0-alpha3
[1.0.0-alpha2]: https://github.com/composer/composer/compare/1.0.0-alpha1...1.0.0-alpha2<|MERGE_RESOLUTION|>--- conflicted
+++ resolved
@@ -1,5 +1,4 @@
-<<<<<<< HEAD
-### [1.3.0-RC] - 2016-11-XX
+### [1.3.0-RC] - 2016-12-XX
 
   * Added `--minor-only` to the `outdated` command to only show updates to minor versions and ignore new major versions
   * Added workaround for xdebug performance impact by restarting PHP without xdebug automatically in case it is enabled
@@ -10,14 +9,13 @@
   * Fixed output from zip and rar leaking out when an error occured
   * Removed `hash` from composer.lock, only `content-hash` is now used which should reduce conflicts
   * Minor fixes and performance improvements
-=======
+
 ### [1.2.4] - 2016-12-06
 
   * Fixed regression in output handling of scripts from 1.2.3
   * Fixed support for LibreSSL detection as lib-openssl
   * Fixed issue with Zend Guard in the autoloader bootstrapping
   * Fixed support for loading partial provider repositories
->>>>>>> 021facff
 
 ### [1.2.3] - 2016-12-01
 
@@ -467,11 +465,8 @@
 
   * Initial release
 
-<<<<<<< HEAD
-[1.3.0-RC]: https://github.com/composer/composer/compare/1.2.3...1.3.0-RC
-=======
+[1.3.0-RC]: https://github.com/composer/composer/compare/1.2.4...1.3.0-RC
 [1.2.4]: https://github.com/composer/composer/compare/1.2.3...1.2.4
->>>>>>> 021facff
 [1.2.3]: https://github.com/composer/composer/compare/1.2.2...1.2.3
 [1.2.2]: https://github.com/composer/composer/compare/1.2.1...1.2.2
 [1.2.1]: https://github.com/composer/composer/compare/1.2.0...1.2.1
